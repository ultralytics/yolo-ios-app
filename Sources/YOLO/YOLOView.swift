--- conflicted
+++ resolved
@@ -1172,14 +1172,10 @@
       let cgImageRef: CGImage! = CGImage(
         jpegDataProviderSource: dataProvider!, decode: nil, shouldInterpolate: true,
         intent: .defaultIntent)
-<<<<<<< HEAD
       
       Task { @MainActor [weak self] in
         guard let self = self else { return }
-=======
-
-      Task { @MainActor in
->>>>>>> 131252d7
+
         var isCameraFront = false
         if let currentInput = self.videoCapture.captureSession.inputs.first
           as? AVCaptureDeviceInput,
