--- conflicted
+++ resolved
@@ -688,11 +688,7 @@
     if view.bounds.width > view.bounds.height {
       // Landscape mode
       shareButton.tintColor = .darkGray
-<<<<<<< HEAD
-      recordButton.tintColor = .darkGray
       focus.isHidden = true
-=======
->>>>>>> e78083f7
       let tableViewWidth = view.bounds.width * 0.2
       modelTableView.frame = CGRect(
         x: segmentedControl.frame.maxX + 20, y: 20, width: tableViewWidth, height: 200)
@@ -707,11 +703,7 @@
     } else {
       // Portrait mode
       shareButton.tintColor = .systemGray
-<<<<<<< HEAD
-      recordButton.tintColor = .systemGray
       focus.isHidden = true
-=======
->>>>>>> e78083f7
       let tableViewWidth = view.bounds.width * 0.4
       modelTableView.frame = CGRect(
         x: view.bounds.width - tableViewWidth - 8,
