// !$*UTF8*$!
{
	archiveVersion = 1;
	classes = {
	};
	objectVersion = 54;
	objects = {

/* Begin PBXBuildFile section */
		633BC6FB22EDE73D00821BCA /* Settings.bundle in Resources */ = {isa = PBXBuildFile; fileRef = 633BC6FA22EDE73D00821BCA /* Settings.bundle */; };
		636166EA251443B20054FA7E /* ThresholdProvider.swift in Sources */ = {isa = PBXBuildFile; fileRef = 636166E9251443B20054FA7E /* ThresholdProvider.swift */; };
		636EFCAA21E62DD300DE43BC /* ViewController.swift in Sources */ = {isa = PBXBuildFile; fileRef = 636EFC9C21E62DD300DE43BC /* ViewController.swift */; };
		636EFCAF21E62DD300DE43BC /* VideoCapture.swift in Sources */ = {isa = PBXBuildFile; fileRef = 636EFCA221E62DD300DE43BC /* VideoCapture.swift */; };
		636EFCB321E62DD300DE43BC /* AppDelegate.swift in Sources */ = {isa = PBXBuildFile; fileRef = 636EFCA721E62DD300DE43BC /* AppDelegate.swift */; };
		636EFCB921E62E3900DE43BC /* Assets.xcassets in Resources */ = {isa = PBXBuildFile; fileRef = 636EFCB821E62E3900DE43BC /* Assets.xcassets */; };
		63CF371F2514455300E2DEA1 /* LaunchScreen.storyboard in Resources */ = {isa = PBXBuildFile; fileRef = 6323C44D22186177008AE681 /* LaunchScreen.storyboard */; };
		63CF37202514455300E2DEA1 /* Main.storyboard in Resources */ = {isa = PBXBuildFile; fileRef = 6323C44F22186177008AE681 /* Main.storyboard */; };
		63CF37212514455300E2DEA1 /* ultralytics_yolo_logotype.png in Resources */ = {isa = PBXBuildFile; fileRef = 6323C45122186177008AE681 /* ultralytics_yolo_logotype.png */; };
<<<<<<< HEAD
		73BE3ECD2D75DF6700250154 /* yolo11l.mlpackage in Sources */ = {isa = PBXBuildFile; fileRef = 73BE3EC82D75DF6700250154 /* yolo11l.mlpackage */; };
		73BE3ECE2D75DF6700250154 /* yolo11n.mlpackage in Sources */ = {isa = PBXBuildFile; fileRef = 73BE3ECA2D75DF6700250154 /* yolo11n.mlpackage */; };
		73BE3ECF2D75DF6700250154 /* yolo11s.mlpackage in Sources */ = {isa = PBXBuildFile; fileRef = 73BE3ECB2D75DF6700250154 /* yolo11s.mlpackage */; };
		73BE3ED02D75DF6700250154 /* yolo11x.mlpackage in Sources */ = {isa = PBXBuildFile; fileRef = 73BE3ECC2D75DF6700250154 /* yolo11x.mlpackage */; };
		73BE3ED12D75DF6700250154 /* yolo11m.mlpackage in Sources */ = {isa = PBXBuildFile; fileRef = 73BE3EC92D75DF6700250154 /* yolo11m.mlpackage */; };
=======
		73E3C7FE2CE3AF1A00E2D85C /* yolo11m.mlpackage in Sources */ = {isa = PBXBuildFile; fileRef = 73E3C7FA2CE3AF1A00E2D85C /* yolo11m.mlpackage */; };
		73E3C7FF2CE3AF1A00E2D85C /* yolo11l.mlpackage in Sources */ = {isa = PBXBuildFile; fileRef = 73E3C7F92CE3AF1A00E2D85C /* yolo11l.mlpackage */; };
		73E3C8002CE3AF1A00E2D85C /* yolo11x.mlpackage in Sources */ = {isa = PBXBuildFile; fileRef = 73E3C7FD2CE3AF1A00E2D85C /* yolo11x.mlpackage */; };
		73E3C8012CE3AF1A00E2D85C /* yolo11s.mlpackage in Sources */ = {isa = PBXBuildFile; fileRef = 73E3C7FC2CE3AF1A00E2D85C /* yolo11s.mlpackage */; };
		73E3C8022CE3AF1A00E2D85C /* yolo11n.mlpackage in Sources */ = {isa = PBXBuildFile; fileRef = 73E3C7FB2CE3AF1A00E2D85C /* yolo11n.mlpackage */; };
>>>>>>> c165fa05
		8EDAA33950796844333D60A7 /* BoundingBoxView.swift in Sources */ = {isa = PBXBuildFile; fileRef = 8EDAA633C1F2B50286D16008 /* BoundingBoxView.swift */; };
/* End PBXBuildFile section */

/* Begin PBXFileReference section */
		6323C44D22186177008AE681 /* LaunchScreen.storyboard */ = {isa = PBXFileReference; lastKnownFileType = file.storyboard; path = LaunchScreen.storyboard; sourceTree = "<group>"; };
		6323C44F22186177008AE681 /* Main.storyboard */ = {isa = PBXFileReference; lastKnownFileType = file.storyboard; path = Main.storyboard; sourceTree = "<group>"; };
		6323C45122186177008AE681 /* ultralytics_yolo_logotype.png */ = {isa = PBXFileReference; lastKnownFileType = image.png; path = ultralytics_yolo_logotype.png; sourceTree = "<group>"; };
		632892DF22EB3DB100A12D9C /* Info.plist */ = {isa = PBXFileReference; fileEncoding = 4; lastKnownFileType = text.plist.info; path = Info.plist; sourceTree = "<group>"; };
		633BC6FA22EDE73D00821BCA /* Settings.bundle */ = {isa = PBXFileReference; lastKnownFileType = "wrapper.plug-in"; path = Settings.bundle; sourceTree = "<group>"; };
		636166E9251443B20054FA7E /* ThresholdProvider.swift */ = {isa = PBXFileReference; fileEncoding = 4; lastKnownFileType = sourcecode.swift; path = ThresholdProvider.swift; sourceTree = "<group>"; };
		636EFC9C21E62DD300DE43BC /* ViewController.swift */ = {isa = PBXFileReference; fileEncoding = 4; lastKnownFileType = sourcecode.swift; path = ViewController.swift; sourceTree = "<group>"; };
		636EFCA221E62DD300DE43BC /* VideoCapture.swift */ = {isa = PBXFileReference; fileEncoding = 4; lastKnownFileType = sourcecode.swift; path = VideoCapture.swift; sourceTree = "<group>"; };
		636EFCA721E62DD300DE43BC /* AppDelegate.swift */ = {isa = PBXFileReference; fileEncoding = 4; lastKnownFileType = sourcecode.swift; path = AppDelegate.swift; sourceTree = "<group>"; };
		636EFCB821E62E3900DE43BC /* Assets.xcassets */ = {isa = PBXFileReference; lastKnownFileType = folder.assetcatalog; path = Assets.xcassets; sourceTree = "<group>"; };
		63B8B0A821E62A890026FBC3 /* .gitignore */ = {isa = PBXFileReference; fileEncoding = 4; lastKnownFileType = text; path = .gitignore; sourceTree = "<group>"; };
<<<<<<< HEAD
		73BE3EC82D75DF6700250154 /* yolo11l.mlpackage */ = {isa = PBXFileReference; lastKnownFileType = folder.mlpackage; path = yolo11l.mlpackage; sourceTree = "<group>"; };
		73BE3EC92D75DF6700250154 /* yolo11m.mlpackage */ = {isa = PBXFileReference; lastKnownFileType = folder.mlpackage; path = yolo11m.mlpackage; sourceTree = "<group>"; };
		73BE3ECA2D75DF6700250154 /* yolo11n.mlpackage */ = {isa = PBXFileReference; lastKnownFileType = folder.mlpackage; path = yolo11n.mlpackage; sourceTree = "<group>"; };
		73BE3ECB2D75DF6700250154 /* yolo11s.mlpackage */ = {isa = PBXFileReference; lastKnownFileType = folder.mlpackage; path = yolo11s.mlpackage; sourceTree = "<group>"; };
		73BE3ECC2D75DF6700250154 /* yolo11x.mlpackage */ = {isa = PBXFileReference; lastKnownFileType = folder.mlpackage; path = yolo11x.mlpackage; sourceTree = "<group>"; };
=======
		73E3C7F92CE3AF1A00E2D85C /* yolo11l.mlpackage */ = {isa = PBXFileReference; lastKnownFileType = folder.mlpackage; path = yolo11l.mlpackage; sourceTree = "<group>"; };
		73E3C7FA2CE3AF1A00E2D85C /* yolo11m.mlpackage */ = {isa = PBXFileReference; lastKnownFileType = folder.mlpackage; path = yolo11m.mlpackage; sourceTree = "<group>"; };
		73E3C7FB2CE3AF1A00E2D85C /* yolo11n.mlpackage */ = {isa = PBXFileReference; lastKnownFileType = folder.mlpackage; path = yolo11n.mlpackage; sourceTree = "<group>"; };
		73E3C7FC2CE3AF1A00E2D85C /* yolo11s.mlpackage */ = {isa = PBXFileReference; lastKnownFileType = folder.mlpackage; path = yolo11s.mlpackage; sourceTree = "<group>"; };
		73E3C7FD2CE3AF1A00E2D85C /* yolo11x.mlpackage */ = {isa = PBXFileReference; lastKnownFileType = folder.mlpackage; path = yolo11x.mlpackage; sourceTree = "<group>"; };
>>>>>>> c165fa05
		7BCB411721C3096100BFC4D0 /* YOLO.app */ = {isa = PBXFileReference; explicitFileType = wrapper.application; includeInIndex = 0; path = YOLO.app; sourceTree = BUILT_PRODUCTS_DIR; };
		8EDAA633C1F2B50286D16008 /* BoundingBoxView.swift */ = {isa = PBXFileReference; fileEncoding = 4; lastKnownFileType = sourcecode.swift; path = BoundingBoxView.swift; sourceTree = "<group>"; };
		8EDAAA4507D2D23D7FAB827F /* README.md */ = {isa = PBXFileReference; fileEncoding = 4; lastKnownFileType = net.daringfireball.markdown; path = README.md; sourceTree = "<group>"; };
/* End PBXFileReference section */

/* Begin PBXFrameworksBuildPhase section */
		7BCB411421C3096100BFC4D0 /* Frameworks */ = {
			isa = PBXFrameworksBuildPhase;
			buildActionMask = 2147483647;
			files = (
			);
			runOnlyForDeploymentPostprocessing = 0;
		};
/* End PBXFrameworksBuildPhase section */

/* Begin PBXGroup section */
		636166E72514438D0054FA7E /* Utilities */ = {
			isa = PBXGroup;
			children = (
				636166E9251443B20054FA7E /* ThresholdProvider.swift */,
				8EDAA633C1F2B50286D16008 /* BoundingBoxView.swift */,
			);
			path = Utilities;
			sourceTree = "<group>";
		};
		636EFC9B21E62DD300DE43BC /* YOLO */ = {
			isa = PBXGroup;
			children = (
				63A946D8271800E20001C3ED /* Models */,
				636166E72514438D0054FA7E /* Utilities */,
				636EFCA721E62DD300DE43BC /* AppDelegate.swift */,
				636EFC9C21E62DD300DE43BC /* ViewController.swift */,
				636EFCA221E62DD300DE43BC /* VideoCapture.swift */,
				6323C44D22186177008AE681 /* LaunchScreen.storyboard */,
				6323C44F22186177008AE681 /* Main.storyboard */,
				633BC6FA22EDE73D00821BCA /* Settings.bundle */,
				632892DF22EB3DB100A12D9C /* Info.plist */,
				636EFCB821E62E3900DE43BC /* Assets.xcassets */,
				6323C45122186177008AE681 /* ultralytics_yolo_logotype.png */,
			);
			path = YOLO;
			sourceTree = "<group>";
		};
		63A946D8271800E20001C3ED /* Models */ = {
			isa = PBXGroup;
			children = (
<<<<<<< HEAD
				73BE3EC82D75DF6700250154 /* yolo11l.mlpackage */,
				73BE3EC92D75DF6700250154 /* yolo11m.mlpackage */,
				73BE3ECA2D75DF6700250154 /* yolo11n.mlpackage */,
				73BE3ECB2D75DF6700250154 /* yolo11s.mlpackage */,
				73BE3ECC2D75DF6700250154 /* yolo11x.mlpackage */,
=======
				73E3C7F92CE3AF1A00E2D85C /* yolo11l.mlpackage */,
				73E3C7FA2CE3AF1A00E2D85C /* yolo11m.mlpackage */,
				73E3C7FB2CE3AF1A00E2D85C /* yolo11n.mlpackage */,
				73E3C7FC2CE3AF1A00E2D85C /* yolo11s.mlpackage */,
				73E3C7FD2CE3AF1A00E2D85C /* yolo11x.mlpackage */,
>>>>>>> c165fa05
			);
			path = Models;
			sourceTree = "<group>";
		};
		7BCB410E21C3096100BFC4D0 = {
			isa = PBXGroup;
			children = (
				8EDAAA4507D2D23D7FAB827F /* README.md */,
				636EFC9B21E62DD300DE43BC /* YOLO */,
				63B8B0A821E62A890026FBC3 /* .gitignore */,
				7BCB411821C3096100BFC4D0 /* Products */,
			);
			sourceTree = "<group>";
		};
		7BCB411821C3096100BFC4D0 /* Products */ = {
			isa = PBXGroup;
			children = (
				7BCB411721C3096100BFC4D0 /* YOLO.app */,
			);
			name = Products;
			sourceTree = "<group>";
		};
/* End PBXGroup section */

/* Begin PBXNativeTarget section */
		7BCB411621C3096100BFC4D0 /* YOLO */ = {
			isa = PBXNativeTarget;
			buildConfigurationList = 7BCB412921C3096200BFC4D0 /* Build configuration list for PBXNativeTarget "YOLO" */;
			buildPhases = (
				63F890A422A1723300072C38 /* ShellScript */,
				7BCB411321C3096100BFC4D0 /* Sources */,
				7BCB411421C3096100BFC4D0 /* Frameworks */,
				7BCB411521C3096100BFC4D0 /* Resources */,
			);
			buildRules = (
			);
			dependencies = (
			);
			name = YOLO;
			productName = YOLO;
			productReference = 7BCB411721C3096100BFC4D0 /* YOLO.app */;
			productType = "com.apple.product-type.application";
		};
/* End PBXNativeTarget section */

/* Begin PBXProject section */
		7BCB410F21C3096100BFC4D0 /* Project object */ = {
			isa = PBXProject;
			attributes = {
				LastSwiftUpdateCheck = 1010;
				LastUpgradeCheck = 1520;
				ORGANIZATIONNAME = Ultralytics;
				TargetAttributes = {
					7BCB411621C3096100BFC4D0 = {
						CreatedOnToolsVersion = 10.1;
						LastSwiftMigration = 1020;
					};
				};
			};
			buildConfigurationList = 7BCB411221C3096100BFC4D0 /* Build configuration list for PBXProject "YOLO" */;
			compatibilityVersion = "Xcode 9.3";
			developmentRegion = en;
			hasScannedForEncodings = 0;
			knownRegions = (
				en,
				Base,
			);
			mainGroup = 7BCB410E21C3096100BFC4D0;
			productRefGroup = 7BCB411821C3096100BFC4D0 /* Products */;
			projectDirPath = "";
			projectRoot = "";
			targets = (
				7BCB411621C3096100BFC4D0 /* YOLO */,
			);
		};
/* End PBXProject section */

/* Begin PBXResourcesBuildPhase section */
		7BCB411521C3096100BFC4D0 /* Resources */ = {
			isa = PBXResourcesBuildPhase;
			buildActionMask = 2147483647;
			files = (
				636EFCB921E62E3900DE43BC /* Assets.xcassets in Resources */,
				63CF37202514455300E2DEA1 /* Main.storyboard in Resources */,
				63CF37212514455300E2DEA1 /* ultralytics_yolo_logotype.png in Resources */,
				63CF371F2514455300E2DEA1 /* LaunchScreen.storyboard in Resources */,
				633BC6FB22EDE73D00821BCA /* Settings.bundle in Resources */,
			);
			runOnlyForDeploymentPostprocessing = 0;
		};
/* End PBXResourcesBuildPhase section */

/* Begin PBXShellScriptBuildPhase section */
		63F890A422A1723300072C38 /* ShellScript */ = {
			isa = PBXShellScriptBuildPhase;
			alwaysOutOfDate = 1;
			buildActionMask = 2147483647;
			files = (
			);
			inputFileListPaths = (
			);
			inputPaths = (
			);
			outputFileListPaths = (
			);
			outputPaths = (
			);
			runOnlyForDeploymentPostprocessing = 0;
			shellPath = /bin/sh;
			shellScript = "# Type a script or drag a script file from your workspace to insert its path.\nbuildNumber=$(/usr/libexec/PlistBuddy -c \"Print CFBundleVersion\" \"${PROJECT_DIR}/${INFOPLIST_FILE}\")\nbuildNumber=$(($buildNumber + 1))\n/usr/libexec/PlistBuddy -c \"Set :CFBundleVersion $buildNumber\" \"${PROJECT_DIR}/${INFOPLIST_FILE}\"\n";
		};
/* End PBXShellScriptBuildPhase section */

/* Begin PBXSourcesBuildPhase section */
		7BCB411321C3096100BFC4D0 /* Sources */ = {
			isa = PBXSourcesBuildPhase;
			buildActionMask = 2147483647;
			files = (
				636EFCAF21E62DD300DE43BC /* VideoCapture.swift in Sources */,
				636166EA251443B20054FA7E /* ThresholdProvider.swift in Sources */,
				636EFCB321E62DD300DE43BC /* AppDelegate.swift in Sources */,
				73E3C7FE2CE3AF1A00E2D85C /* yolo11m.mlpackage in Sources */,
				73E3C7FF2CE3AF1A00E2D85C /* yolo11l.mlpackage in Sources */,
				73E3C8002CE3AF1A00E2D85C /* yolo11x.mlpackage in Sources */,
				73E3C8012CE3AF1A00E2D85C /* yolo11s.mlpackage in Sources */,
				73E3C8022CE3AF1A00E2D85C /* yolo11n.mlpackage in Sources */,
				636EFCAA21E62DD300DE43BC /* ViewController.swift in Sources */,
				8EDAA33950796844333D60A7 /* BoundingBoxView.swift in Sources */,
				73BE3ECD2D75DF6700250154 /* yolo11l.mlpackage in Sources */,
				73BE3ECE2D75DF6700250154 /* yolo11n.mlpackage in Sources */,
				73BE3ECF2D75DF6700250154 /* yolo11s.mlpackage in Sources */,
				73BE3ED02D75DF6700250154 /* yolo11x.mlpackage in Sources */,
				73BE3ED12D75DF6700250154 /* yolo11m.mlpackage in Sources */,
			);
			runOnlyForDeploymentPostprocessing = 0;
		};
/* End PBXSourcesBuildPhase section */

/* Begin XCBuildConfiguration section */
		7BCB412721C3096200BFC4D0 /* Debug */ = {
			isa = XCBuildConfiguration;
			buildSettings = {
				ALWAYS_SEARCH_USER_PATHS = NO;
				CLANG_ANALYZER_NONNULL = YES;
				CLANG_ANALYZER_NUMBER_OBJECT_CONVERSION = YES_AGGRESSIVE;
				CLANG_CXX_LANGUAGE_STANDARD = "gnu++14";
				CLANG_CXX_LIBRARY = "libc++";
				CLANG_ENABLE_MODULES = YES;
				CLANG_ENABLE_OBJC_ARC = YES;
				CLANG_ENABLE_OBJC_WEAK = YES;
				CLANG_WARN_BLOCK_CAPTURE_AUTORELEASING = YES;
				CLANG_WARN_BOOL_CONVERSION = YES;
				CLANG_WARN_COMMA = YES;
				CLANG_WARN_CONSTANT_CONVERSION = YES;
				CLANG_WARN_DEPRECATED_OBJC_IMPLEMENTATIONS = YES;
				CLANG_WARN_DIRECT_OBJC_ISA_USAGE = YES_ERROR;
				CLANG_WARN_DOCUMENTATION_COMMENTS = YES;
				CLANG_WARN_EMPTY_BODY = YES;
				CLANG_WARN_ENUM_CONVERSION = YES;
				CLANG_WARN_INFINITE_RECURSION = YES;
				CLANG_WARN_INT_CONVERSION = YES;
				CLANG_WARN_NON_LITERAL_NULL_CONVERSION = YES;
				CLANG_WARN_OBJC_IMPLICIT_RETAIN_SELF = YES;
				CLANG_WARN_OBJC_LITERAL_CONVERSION = YES;
				CLANG_WARN_OBJC_ROOT_CLASS = YES_ERROR;
				CLANG_WARN_QUOTED_INCLUDE_IN_FRAMEWORK_HEADER = YES;
				CLANG_WARN_RANGE_LOOP_ANALYSIS = YES;
				CLANG_WARN_STRICT_PROTOTYPES = YES;
				CLANG_WARN_SUSPICIOUS_MOVE = YES;
				CLANG_WARN_UNGUARDED_AVAILABILITY = YES_AGGRESSIVE;
				CLANG_WARN_UNREACHABLE_CODE = YES;
				CLANG_WARN__DUPLICATE_METHOD_MATCH = YES;
				CODE_SIGN_IDENTITY = "iPhone Developer";
				COPY_PHASE_STRIP = NO;
				DEBUG_INFORMATION_FORMAT = dwarf;
				ENABLE_STRICT_OBJC_MSGSEND = YES;
				ENABLE_TESTABILITY = YES;
				GCC_C_LANGUAGE_STANDARD = gnu11;
				GCC_DYNAMIC_NO_PIC = NO;
				GCC_NO_COMMON_BLOCKS = YES;
				GCC_OPTIMIZATION_LEVEL = 0;
				GCC_PREPROCESSOR_DEFINITIONS = (
					"DEBUG=1",
					"$(inherited)",
				);
				GCC_WARN_64_TO_32_BIT_CONVERSION = YES;
				GCC_WARN_ABOUT_RETURN_TYPE = YES_ERROR;
				GCC_WARN_UNDECLARED_SELECTOR = YES;
				GCC_WARN_UNINITIALIZED_AUTOS = YES_AGGRESSIVE;
				GCC_WARN_UNUSED_FUNCTION = YES;
				GCC_WARN_UNUSED_VARIABLE = YES;
				IPHONEOS_DEPLOYMENT_TARGET = 14.0;
				MTL_ENABLE_DEBUG_INFO = INCLUDE_SOURCE;
				MTL_FAST_MATH = YES;
				ONLY_ACTIVE_ARCH = YES;
				SDKROOT = iphoneos;
				SWIFT_ACTIVE_COMPILATION_CONDITIONS = DEBUG;
				SWIFT_OPTIMIZATION_LEVEL = "-Onone";
			};
			name = Debug;
		};
		7BCB412821C3096200BFC4D0 /* Release */ = {
			isa = XCBuildConfiguration;
			buildSettings = {
				ALWAYS_SEARCH_USER_PATHS = NO;
				CLANG_ANALYZER_NONNULL = YES;
				CLANG_ANALYZER_NUMBER_OBJECT_CONVERSION = YES_AGGRESSIVE;
				CLANG_CXX_LANGUAGE_STANDARD = "gnu++14";
				CLANG_CXX_LIBRARY = "libc++";
				CLANG_ENABLE_MODULES = YES;
				CLANG_ENABLE_OBJC_ARC = YES;
				CLANG_ENABLE_OBJC_WEAK = YES;
				CLANG_WARN_BLOCK_CAPTURE_AUTORELEASING = YES;
				CLANG_WARN_BOOL_CONVERSION = YES;
				CLANG_WARN_COMMA = YES;
				CLANG_WARN_CONSTANT_CONVERSION = YES;
				CLANG_WARN_DEPRECATED_OBJC_IMPLEMENTATIONS = YES;
				CLANG_WARN_DIRECT_OBJC_ISA_USAGE = YES_ERROR;
				CLANG_WARN_DOCUMENTATION_COMMENTS = YES;
				CLANG_WARN_EMPTY_BODY = YES;
				CLANG_WARN_ENUM_CONVERSION = YES;
				CLANG_WARN_INFINITE_RECURSION = YES;
				CLANG_WARN_INT_CONVERSION = YES;
				CLANG_WARN_NON_LITERAL_NULL_CONVERSION = YES;
				CLANG_WARN_OBJC_IMPLICIT_RETAIN_SELF = YES;
				CLANG_WARN_OBJC_LITERAL_CONVERSION = YES;
				CLANG_WARN_OBJC_ROOT_CLASS = YES_ERROR;
				CLANG_WARN_QUOTED_INCLUDE_IN_FRAMEWORK_HEADER = YES;
				CLANG_WARN_RANGE_LOOP_ANALYSIS = YES;
				CLANG_WARN_STRICT_PROTOTYPES = YES;
				CLANG_WARN_SUSPICIOUS_MOVE = YES;
				CLANG_WARN_UNGUARDED_AVAILABILITY = YES_AGGRESSIVE;
				CLANG_WARN_UNREACHABLE_CODE = YES;
				CLANG_WARN__DUPLICATE_METHOD_MATCH = YES;
				CODE_SIGN_IDENTITY = "iPhone Developer";
				COPY_PHASE_STRIP = NO;
				DEBUG_INFORMATION_FORMAT = "dwarf-with-dsym";
				ENABLE_NS_ASSERTIONS = NO;
				ENABLE_STRICT_OBJC_MSGSEND = YES;
				GCC_C_LANGUAGE_STANDARD = gnu11;
				GCC_NO_COMMON_BLOCKS = YES;
				GCC_WARN_64_TO_32_BIT_CONVERSION = YES;
				GCC_WARN_ABOUT_RETURN_TYPE = YES_ERROR;
				GCC_WARN_UNDECLARED_SELECTOR = YES;
				GCC_WARN_UNINITIALIZED_AUTOS = YES_AGGRESSIVE;
				GCC_WARN_UNUSED_FUNCTION = YES;
				GCC_WARN_UNUSED_VARIABLE = YES;
				IPHONEOS_DEPLOYMENT_TARGET = 14.0;
				MTL_ENABLE_DEBUG_INFO = NO;
				MTL_FAST_MATH = YES;
				SDKROOT = iphoneos;
				SWIFT_COMPILATION_MODE = wholemodule;
				SWIFT_OPTIMIZATION_LEVEL = "-O";
				VALIDATE_PRODUCT = YES;
			};
			name = Release;
		};
		7BCB412A21C3096200BFC4D0 /* Debug */ = {
			isa = XCBuildConfiguration;
			buildSettings = {
				ASSETCATALOG_COMPILER_APPICON_NAME = AppIcon;
				ASSETCATALOG_COMPILER_INCLUDE_ALL_APPICON_ASSETS = NO;
				CODE_SIGN_STYLE = Automatic;
				CURRENT_PROJECT_VERSION = 0;
				DEVELOPMENT_TEAM = "";
				INFOPLIST_FILE = YOLO/Info.plist;
				INFOPLIST_KEY_CFBundleDisplayName = "Ultralytics YOLO";
				INFOPLIST_KEY_LSApplicationCategoryType = "public.app-category.developer-tools";
				IPHONEOS_DEPLOYMENT_TARGET = 16.0;
				LD_RUNPATH_SEARCH_PATHS = (
					"$(inherited)",
					"@executable_path/Frameworks",
				);
				MARKETING_VERSION = 8.3.0;
				PRODUCT_BUNDLE_IDENTIFIER = com.ultralytics.iDetection;
				PRODUCT_NAME = "$(TARGET_NAME)";
				SUPPORTED_PLATFORMS = "iphoneos iphonesimulator";
				SUPPORTS_MACCATALYST = NO;
				SUPPORTS_MAC_DESIGNED_FOR_IPHONE_IPAD = YES;
				SUPPORTS_XR_DESIGNED_FOR_IPHONE_IPAD = YES;
				SWIFT_VERSION = 5.0;
				TARGETED_DEVICE_FAMILY = "1,2";
			};
			name = Debug;
		};
		7BCB412B21C3096200BFC4D0 /* Release */ = {
			isa = XCBuildConfiguration;
			buildSettings = {
				ASSETCATALOG_COMPILER_APPICON_NAME = AppIcon;
				ASSETCATALOG_COMPILER_INCLUDE_ALL_APPICON_ASSETS = NO;
				CODE_SIGN_STYLE = Automatic;
				CURRENT_PROJECT_VERSION = 0;
				DEVELOPMENT_TEAM = "";
				INFOPLIST_FILE = YOLO/Info.plist;
				INFOPLIST_KEY_CFBundleDisplayName = "Ultralytics YOLO";
				INFOPLIST_KEY_LSApplicationCategoryType = "public.app-category.developer-tools";
				IPHONEOS_DEPLOYMENT_TARGET = 16.0;
				LD_RUNPATH_SEARCH_PATHS = (
					"$(inherited)",
					"@executable_path/Frameworks",
				);
				MARKETING_VERSION = 8.3.0;
				PRODUCT_BUNDLE_IDENTIFIER = com.ultralytics.iDetection;
				PRODUCT_NAME = "$(TARGET_NAME)";
				SUPPORTED_PLATFORMS = "iphoneos iphonesimulator";
				SUPPORTS_MACCATALYST = NO;
				SUPPORTS_MAC_DESIGNED_FOR_IPHONE_IPAD = YES;
				SUPPORTS_XR_DESIGNED_FOR_IPHONE_IPAD = YES;
				SWIFT_VERSION = 5.0;
				TARGETED_DEVICE_FAMILY = "1,2";
			};
			name = Release;
		};
/* End XCBuildConfiguration section */

/* Begin XCConfigurationList section */
		7BCB411221C3096100BFC4D0 /* Build configuration list for PBXProject "YOLO" */ = {
			isa = XCConfigurationList;
			buildConfigurations = (
				7BCB412721C3096200BFC4D0 /* Debug */,
				7BCB412821C3096200BFC4D0 /* Release */,
			);
			defaultConfigurationIsVisible = 0;
			defaultConfigurationName = Release;
		};
		7BCB412921C3096200BFC4D0 /* Build configuration list for PBXNativeTarget "YOLO" */ = {
			isa = XCConfigurationList;
			buildConfigurations = (
				7BCB412A21C3096200BFC4D0 /* Debug */,
				7BCB412B21C3096200BFC4D0 /* Release */,
			);
			defaultConfigurationIsVisible = 0;
			defaultConfigurationName = Release;
		};
/* End XCConfigurationList section */
	};
	rootObject = 7BCB410F21C3096100BFC4D0 /* Project object */;
}<|MERGE_RESOLUTION|>--- conflicted
+++ resolved
@@ -16,19 +16,11 @@
 		63CF371F2514455300E2DEA1 /* LaunchScreen.storyboard in Resources */ = {isa = PBXBuildFile; fileRef = 6323C44D22186177008AE681 /* LaunchScreen.storyboard */; };
 		63CF37202514455300E2DEA1 /* Main.storyboard in Resources */ = {isa = PBXBuildFile; fileRef = 6323C44F22186177008AE681 /* Main.storyboard */; };
 		63CF37212514455300E2DEA1 /* ultralytics_yolo_logotype.png in Resources */ = {isa = PBXBuildFile; fileRef = 6323C45122186177008AE681 /* ultralytics_yolo_logotype.png */; };
-<<<<<<< HEAD
 		73BE3ECD2D75DF6700250154 /* yolo11l.mlpackage in Sources */ = {isa = PBXBuildFile; fileRef = 73BE3EC82D75DF6700250154 /* yolo11l.mlpackage */; };
 		73BE3ECE2D75DF6700250154 /* yolo11n.mlpackage in Sources */ = {isa = PBXBuildFile; fileRef = 73BE3ECA2D75DF6700250154 /* yolo11n.mlpackage */; };
 		73BE3ECF2D75DF6700250154 /* yolo11s.mlpackage in Sources */ = {isa = PBXBuildFile; fileRef = 73BE3ECB2D75DF6700250154 /* yolo11s.mlpackage */; };
 		73BE3ED02D75DF6700250154 /* yolo11x.mlpackage in Sources */ = {isa = PBXBuildFile; fileRef = 73BE3ECC2D75DF6700250154 /* yolo11x.mlpackage */; };
 		73BE3ED12D75DF6700250154 /* yolo11m.mlpackage in Sources */ = {isa = PBXBuildFile; fileRef = 73BE3EC92D75DF6700250154 /* yolo11m.mlpackage */; };
-=======
-		73E3C7FE2CE3AF1A00E2D85C /* yolo11m.mlpackage in Sources */ = {isa = PBXBuildFile; fileRef = 73E3C7FA2CE3AF1A00E2D85C /* yolo11m.mlpackage */; };
-		73E3C7FF2CE3AF1A00E2D85C /* yolo11l.mlpackage in Sources */ = {isa = PBXBuildFile; fileRef = 73E3C7F92CE3AF1A00E2D85C /* yolo11l.mlpackage */; };
-		73E3C8002CE3AF1A00E2D85C /* yolo11x.mlpackage in Sources */ = {isa = PBXBuildFile; fileRef = 73E3C7FD2CE3AF1A00E2D85C /* yolo11x.mlpackage */; };
-		73E3C8012CE3AF1A00E2D85C /* yolo11s.mlpackage in Sources */ = {isa = PBXBuildFile; fileRef = 73E3C7FC2CE3AF1A00E2D85C /* yolo11s.mlpackage */; };
-		73E3C8022CE3AF1A00E2D85C /* yolo11n.mlpackage in Sources */ = {isa = PBXBuildFile; fileRef = 73E3C7FB2CE3AF1A00E2D85C /* yolo11n.mlpackage */; };
->>>>>>> c165fa05
 		8EDAA33950796844333D60A7 /* BoundingBoxView.swift in Sources */ = {isa = PBXBuildFile; fileRef = 8EDAA633C1F2B50286D16008 /* BoundingBoxView.swift */; };
 /* End PBXBuildFile section */
 
@@ -44,19 +36,11 @@
 		636EFCA721E62DD300DE43BC /* AppDelegate.swift */ = {isa = PBXFileReference; fileEncoding = 4; lastKnownFileType = sourcecode.swift; path = AppDelegate.swift; sourceTree = "<group>"; };
 		636EFCB821E62E3900DE43BC /* Assets.xcassets */ = {isa = PBXFileReference; lastKnownFileType = folder.assetcatalog; path = Assets.xcassets; sourceTree = "<group>"; };
 		63B8B0A821E62A890026FBC3 /* .gitignore */ = {isa = PBXFileReference; fileEncoding = 4; lastKnownFileType = text; path = .gitignore; sourceTree = "<group>"; };
-<<<<<<< HEAD
 		73BE3EC82D75DF6700250154 /* yolo11l.mlpackage */ = {isa = PBXFileReference; lastKnownFileType = folder.mlpackage; path = yolo11l.mlpackage; sourceTree = "<group>"; };
 		73BE3EC92D75DF6700250154 /* yolo11m.mlpackage */ = {isa = PBXFileReference; lastKnownFileType = folder.mlpackage; path = yolo11m.mlpackage; sourceTree = "<group>"; };
 		73BE3ECA2D75DF6700250154 /* yolo11n.mlpackage */ = {isa = PBXFileReference; lastKnownFileType = folder.mlpackage; path = yolo11n.mlpackage; sourceTree = "<group>"; };
 		73BE3ECB2D75DF6700250154 /* yolo11s.mlpackage */ = {isa = PBXFileReference; lastKnownFileType = folder.mlpackage; path = yolo11s.mlpackage; sourceTree = "<group>"; };
 		73BE3ECC2D75DF6700250154 /* yolo11x.mlpackage */ = {isa = PBXFileReference; lastKnownFileType = folder.mlpackage; path = yolo11x.mlpackage; sourceTree = "<group>"; };
-=======
-		73E3C7F92CE3AF1A00E2D85C /* yolo11l.mlpackage */ = {isa = PBXFileReference; lastKnownFileType = folder.mlpackage; path = yolo11l.mlpackage; sourceTree = "<group>"; };
-		73E3C7FA2CE3AF1A00E2D85C /* yolo11m.mlpackage */ = {isa = PBXFileReference; lastKnownFileType = folder.mlpackage; path = yolo11m.mlpackage; sourceTree = "<group>"; };
-		73E3C7FB2CE3AF1A00E2D85C /* yolo11n.mlpackage */ = {isa = PBXFileReference; lastKnownFileType = folder.mlpackage; path = yolo11n.mlpackage; sourceTree = "<group>"; };
-		73E3C7FC2CE3AF1A00E2D85C /* yolo11s.mlpackage */ = {isa = PBXFileReference; lastKnownFileType = folder.mlpackage; path = yolo11s.mlpackage; sourceTree = "<group>"; };
-		73E3C7FD2CE3AF1A00E2D85C /* yolo11x.mlpackage */ = {isa = PBXFileReference; lastKnownFileType = folder.mlpackage; path = yolo11x.mlpackage; sourceTree = "<group>"; };
->>>>>>> c165fa05
 		7BCB411721C3096100BFC4D0 /* YOLO.app */ = {isa = PBXFileReference; explicitFileType = wrapper.application; includeInIndex = 0; path = YOLO.app; sourceTree = BUILT_PRODUCTS_DIR; };
 		8EDAA633C1F2B50286D16008 /* BoundingBoxView.swift */ = {isa = PBXFileReference; fileEncoding = 4; lastKnownFileType = sourcecode.swift; path = BoundingBoxView.swift; sourceTree = "<group>"; };
 		8EDAAA4507D2D23D7FAB827F /* README.md */ = {isa = PBXFileReference; fileEncoding = 4; lastKnownFileType = net.daringfireball.markdown; path = README.md; sourceTree = "<group>"; };
@@ -103,19 +87,11 @@
 		63A946D8271800E20001C3ED /* Models */ = {
 			isa = PBXGroup;
 			children = (
-<<<<<<< HEAD
 				73BE3EC82D75DF6700250154 /* yolo11l.mlpackage */,
 				73BE3EC92D75DF6700250154 /* yolo11m.mlpackage */,
 				73BE3ECA2D75DF6700250154 /* yolo11n.mlpackage */,
 				73BE3ECB2D75DF6700250154 /* yolo11s.mlpackage */,
 				73BE3ECC2D75DF6700250154 /* yolo11x.mlpackage */,
-=======
-				73E3C7F92CE3AF1A00E2D85C /* yolo11l.mlpackage */,
-				73E3C7FA2CE3AF1A00E2D85C /* yolo11m.mlpackage */,
-				73E3C7FB2CE3AF1A00E2D85C /* yolo11n.mlpackage */,
-				73E3C7FC2CE3AF1A00E2D85C /* yolo11s.mlpackage */,
-				73E3C7FD2CE3AF1A00E2D85C /* yolo11x.mlpackage */,
->>>>>>> c165fa05
 			);
 			path = Models;
 			sourceTree = "<group>";
