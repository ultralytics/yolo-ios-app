--- conflicted
+++ resolved
@@ -35,10 +35,7 @@
    # Export all YOLOv8 models to CoreML INT8
    for size in ("n", "s", "m", "l", "x"):  # all YOLOv8 model sizes
        YOLO(f"yolov8{size}.pt").export(format="coreml", int8=True, nms=True, imgsz=[640, 384])
-<<<<<<< HEAD
        YOLO(f"yolov8{size}-pose.pt").export(format="coreml", int8=True, imgsz=[640, 384])
-=======
->>>>>>> 6b891813
    ```
 
 3. **Place Models in Project:** After exporting, locate the CoreML model files and place them in the `YOLO/Models` directory of your project.
