//  Ultralytics YOLO 🚀 - AGPL-3.0 License
//
//  Video Capture for Ultralytics YOLOv8 Preview on iOS
//  Part of the Ultralytics YOLO app, this file defines the VideoCapture class to interface with the device's camera,
//  facilitating real-time video capture and frame processing for YOLOv8 model previews.
//  Licensed under AGPL-3.0. For commercial use, refer to Ultralytics licensing: https://ultralytics.com/license
//  Access the source code: https://github.com/ultralytics/yolo-ios-app
//
//  This class encapsulates camera initialization, session management, and frame capture delegate callbacks.
//  It dynamically selects the best available camera device, configures video input and output, and manages
//  the capture session. It also provides methods to start and stop video capture and delivers captured frames
//  to a delegate implementing the VideoCaptureDelegate protocol.

import AVFoundation
import CoreVideo
import UIKit

// Defines the protocol for handling video frame capture events.
public protocol VideoCaptureDelegate: AnyObject {
  func videoCapture(_ capture: VideoCapture, didCaptureVideoFrame: CMSampleBuffer)
}

// Identifies the best available camera device based on user preferences and device capabilities.
func bestCaptureDevice() -> AVCaptureDevice {
  if UserDefaults.standard.bool(forKey: "use_telephoto"),
    let device = AVCaptureDevice.default(.builtInTelephotoCamera, for: .video, position: .back)
  {
    return device
  } else if let device = AVCaptureDevice.default(.builtInDualCamera, for: .video, position: .back) {
    return device
  } else if let device = AVCaptureDevice.default(
    .builtInWideAngleCamera, for: .video, position: .back)
  {
    return device
  } else {
    fatalError("Expected back camera device is not available.")
  }
}

public class VideoCapture: NSObject {
  public var previewLayer: AVCaptureVideoPreviewLayer?
  public weak var delegate: VideoCaptureDelegate?

  let captureDevice = bestCaptureDevice()
  let captureSession = AVCaptureSession()
  let videoOutput = AVCaptureVideoDataOutput()
  var cameraOutput = AVCapturePhotoOutput()
  let queue = DispatchQueue(label: "camera-queue")

  // Configures the camera and capture session with optional session presets.
  public func setUp(
    sessionPreset: AVCaptureSession.Preset = .hd1280x720, completion: @escaping (Bool) -> Void
  ) {
    queue.async {
      let success = self.setUpCamera(sessionPreset: sessionPreset)
      DispatchQueue.main.async {
        completion(success)
      }
    }
  }

  // Internal method to configure camera inputs, outputs, and session properties.
  private func setUpCamera(sessionPreset: AVCaptureSession.Preset) -> Bool {
    captureSession.beginConfiguration()
    captureSession.sessionPreset = sessionPreset

    guard let videoInput = try? AVCaptureDeviceInput(device: captureDevice) else {
      return false
    }

    if captureSession.canAddInput(videoInput) {
      captureSession.addInput(videoInput)
    }

    let previewLayer = AVCaptureVideoPreviewLayer(session: captureSession)
    previewLayer.videoGravity = .resizeAspectFill
    previewLayer.connection?.videoOrientation = .portrait
    self.previewLayer = previewLayer

    let settings: [String: Any] = [
      kCVPixelBufferPixelFormatTypeKey as String: NSNumber(value: kCVPixelFormatType_32BGRA)
    ]

    videoOutput.videoSettings = settings
    videoOutput.alwaysDiscardsLateVideoFrames = true
    videoOutput.setSampleBufferDelegate(self, queue: queue)
    if captureSession.canAddOutput(videoOutput) {
      captureSession.addOutput(videoOutput)
    }

    if captureSession.canAddOutput(cameraOutput) {
      captureSession.addOutput(cameraOutput)
    }
    switch UIDevice.current.orientation {
    case .portrait:
      videoOutput.connection(with: .video)?.videoOrientation = .portrait
    case .portraitUpsideDown:
      videoOutput.connection(with: .video)?.videoOrientation = .portraitUpsideDown
    case .landscapeRight:
      videoOutput.connection(with: .video)?.videoOrientation = .landscapeLeft
    case .landscapeLeft:
      videoOutput.connection(with: .video)?.videoOrientation = .landscapeRight
    default:
      videoOutput.connection(with: .video)?.videoOrientation = .portrait
<<<<<<< HEAD
=======
    }

    if let connection = videoOutput.connection(with: .video) {
      self.previewLayer?.connection?.videoOrientation = connection.videoOrientation
    }
    do {
      try captureDevice.lockForConfiguration()
      captureDevice.focusMode = .continuousAutoFocus
      captureDevice.focusPointOfInterest = CGPoint(x: 0.5, y: 0.5)
      captureDevice.exposureMode = .continuousAutoExposure
      captureDevice.unlockForConfiguration()
    } catch {
      print("Unable to configure the capture device.")
      return false
    }

    captureSession.commitConfiguration()
    return true
  }

  // Starts the video capture session.
  public func start() {
    if !captureSession.isRunning {
      DispatchQueue.global(qos: .userInitiated).async { [weak self] in
        self?.captureSession.startRunning()
      }
>>>>>>> 6b891813
    }
  }

<<<<<<< HEAD
    if let connection = videoOutput.connection(with: .video) {
      self.previewLayer?.connection?.videoOrientation = connection.videoOrientation
    }
    do {
      try captureDevice.lockForConfiguration()
      captureDevice.focusMode = .continuousAutoFocus
      captureDevice.focusPointOfInterest = CGPoint(x: 0.5, y: 0.5)
      captureDevice.exposureMode = .continuousAutoExposure
      captureDevice.unlockForConfiguration()
    } catch {
      print("Unable to configure the capture device.")
      return false
    }

    captureSession.commitConfiguration()
    return true
  }

  // Starts the video capture session.
  public func start() {
    if !captureSession.isRunning {
      DispatchQueue.global(qos: .userInitiated).async { [weak self] in
        self?.captureSession.startRunning()
      }
    }
  }

  // Stops the video capture session.
  public func stop() {
    if captureSession.isRunning {
      captureSession.stopRunning()
    }
  }

=======
  // Stops the video capture session.
  public func stop() {
    if captureSession.isRunning {
      captureSession.stopRunning()
    }
  }
>>>>>>> 6b891813
  func updateVideoOrientation() {
    guard let connection = videoOutput.connection(with: .video) else { return }
    switch UIDevice.current.orientation {
    case .portrait:
      connection.videoOrientation = .portrait
    case .portraitUpsideDown:
      connection.videoOrientation = .portraitUpsideDown
    case .landscapeRight:
      connection.videoOrientation = .landscapeLeft
    case .landscapeLeft:
      connection.videoOrientation = .landscapeRight
    default:
      return
    }
    self.previewLayer?.connection?.videoOrientation = connection.videoOrientation
  }
<<<<<<< HEAD

=======
>>>>>>> 6b891813
}

// Extension to handle AVCaptureVideoDataOutputSampleBufferDelegate events.
extension VideoCapture: AVCaptureVideoDataOutputSampleBufferDelegate {
  public func captureOutput(
    _ output: AVCaptureOutput, didOutput sampleBuffer: CMSampleBuffer,
    from connection: AVCaptureConnection
  ) {
    delegate?.videoCapture(self, didCaptureVideoFrame: sampleBuffer)
  }

  public func captureOutput(
    _ output: AVCaptureOutput, didDrop sampleBuffer: CMSampleBuffer,
    from connection: AVCaptureConnection
  ) {
    // Optionally handle dropped frames, e.g., due to full buffer.
  }
}<|MERGE_RESOLUTION|>--- conflicted
+++ resolved
@@ -102,39 +102,9 @@
       videoOutput.connection(with: .video)?.videoOrientation = .landscapeRight
     default:
       videoOutput.connection(with: .video)?.videoOrientation = .portrait
-<<<<<<< HEAD
-=======
-    }
-
-    if let connection = videoOutput.connection(with: .video) {
-      self.previewLayer?.connection?.videoOrientation = connection.videoOrientation
-    }
-    do {
-      try captureDevice.lockForConfiguration()
-      captureDevice.focusMode = .continuousAutoFocus
-      captureDevice.focusPointOfInterest = CGPoint(x: 0.5, y: 0.5)
-      captureDevice.exposureMode = .continuousAutoExposure
-      captureDevice.unlockForConfiguration()
-    } catch {
-      print("Unable to configure the capture device.")
-      return false
-    }
-
-    captureSession.commitConfiguration()
-    return true
-  }
-
-  // Starts the video capture session.
-  public func start() {
-    if !captureSession.isRunning {
-      DispatchQueue.global(qos: .userInitiated).async { [weak self] in
-        self?.captureSession.startRunning()
-      }
->>>>>>> 6b891813
     }
   }
 
-<<<<<<< HEAD
     if let connection = videoOutput.connection(with: .video) {
       self.previewLayer?.connection?.videoOrientation = connection.videoOrientation
     }
@@ -169,14 +139,6 @@
     }
   }
 
-=======
-  // Stops the video capture session.
-  public func stop() {
-    if captureSession.isRunning {
-      captureSession.stopRunning()
-    }
-  }
->>>>>>> 6b891813
   func updateVideoOrientation() {
     guard let connection = videoOutput.connection(with: .video) else { return }
     switch UIDevice.current.orientation {
@@ -193,10 +155,6 @@
     }
     self.previewLayer?.connection?.videoOrientation = connection.videoOrientation
   }
-<<<<<<< HEAD
-
-=======
->>>>>>> 6b891813
 }
 
 // Extension to handle AVCaptureVideoDataOutputSampleBufferDelegate events.
