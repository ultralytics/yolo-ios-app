// Ultralytics 🚀 AGPL-3.0 License - https://ultralytics.com/license

//  This file is part of the Ultralytics YOLO app, providing the main user interface for model selection and visualization.
//  Licensed under AGPL-3.0. For commercial use, refer to Ultralytics licensing: https://ultralytics.com/license
//  Access the source code: https://github.com/ultralytics/yolo-ios-app
//
//  The ViewController serves as the primary interface for users to interact with YOLO models.
//  It provides the ability to select different models, tasks (detection, segmentation, classification, etc.),
//  and visualize results in real-time. The controller manages the loading of local and remote models,
//  handles UI updates during model loading and inference, and provides functionality for capturing
//  and sharing detection results. Advanced features include model download progress
//  tracking, and adaptive UI layout for different device orientations.

import AVFoundation
import AudioToolbox
import CoreML
import CoreMedia
import UIKit
import YOLO

// MARK: - Extensions
extension Result {
  var isSuccess: Bool { if case .success = self { return true } else { return false } }
}

extension Array {
  subscript(safe index: Int) -> Element? {
    return indices.contains(index) ? self[index] : nil
  }
}

/// The main view controller for the YOLO iOS application, handling model selection and visualization.
class ViewController: UIViewController, YOLOViewDelegate {

  // MARK: - External Display Support (Optional)
  // NOTE: The following orientation overrides are part of the OPTIONAL external display feature.
  // These features remain dormant until an external display is connected.
  // See ExternalDisplay/ directory for implementation details.

  // Override supported orientations based on external display connection
  override var supportedInterfaceOrientations: UIInterfaceOrientationMask {
    // Use SceneDelegate's state to determine orientation support
    if SceneDelegate.hasExternalDisplay {
      return [.landscapeLeft, .landscapeRight]
    } else {
      return [.portrait, .landscapeLeft, .landscapeRight]
    }
  }

  override var shouldAutorotate: Bool {
    return true
  }

  @IBOutlet weak var yoloView: YOLOView!
  @IBOutlet weak var View0: UIView!
  @IBOutlet weak var segmentedControl: UISegmentedControl!
  @IBOutlet weak var modelSegmentedControl: UISegmentedControl!
  @IBOutlet weak var labelName: UILabel!
  @IBOutlet weak var labelFPS: UILabel!
  @IBOutlet weak var labelVersion: UILabel!
  @IBOutlet weak var activityIndicator: UIActivityIndicatorView!
  @IBOutlet weak var logoImage: UIImageView!

  let selection = UISelectionFeedbackGenerator()

  // Store current loading entry for external display notification (Optional feature)
  var currentLoadingEntry: ModelEntry?

  private let downloadProgressView = UIProgressView(progressViewStyle: .default)
  private let downloadProgressLabel = UILabel()

  private var loadingOverlayView: UIView?

  // MARK: - Constants
  private struct Constants {
    static let defaultTaskIndex = 2  // Detect
    static let tableRowHeight: CGFloat = 30
    static let logoURL = "https://www.ultralytics.com"
    static let progressViewWidth: CGFloat = 200
  }

  // MARK: - Loading State Management
  private func setLoadingState(_ loading: Bool, showOverlay: Bool = false) {
    loading ? activityIndicator.startAnimating() : activityIndicator.stopAnimating()
    view.isUserInteractionEnabled = !loading
    if showOverlay && loading { updateLoadingOverlay(true) }
    if !loading { updateLoadingOverlay(false) }
  }

  private func updateLoadingOverlay(_ show: Bool) {
    if show && loadingOverlayView == nil {
      let overlay = UIView(frame: view.bounds)
      overlay.backgroundColor = UIColor.black.withAlphaComponent(0.5)
      view.addSubview(overlay)
      loadingOverlayView = overlay
      view.bringSubviewToFront(downloadProgressView)
      view.bringSubviewToFront(downloadProgressLabel)
    } else if !show {
      loadingOverlayView?.removeFromSuperview()
      loadingOverlayView = nil
    }
  }

  let tasks: [(name: String, folder: String, yoloTask: YOLOTask)] = [
    ("Classify", "ClassifyModels", .classify),
    ("Segment", "SegmentModels", .segment),
    ("Detect", "DetectModels", .detect),
    ("Pose", "PoseModels", .pose),
    ("OBB", "OBBModels", .obb),
  ]

  private var modelsForTask: [String: [String]] = [:]

  var currentModels: [ModelEntry] = []
  private var standardModels: [ModelSelectionManager.ModelSize: ModelSelectionManager.ModelInfo] =
    [:]

  var currentTask: String = ""
  var currentModelName: String = ""

  private var isLoadingModel = false

  override func viewDidLoad() {
    super.viewDidLoad()

    // Debug: Check model folders
    debugCheckModelFolders()

    // MARK: External Display Setup (Optional)
    // NOTE: The following external display setup is OPTIONAL and not required for core app functionality.
    // This code enhances the app for external monitor/TV connections and remains dormant when not in use.
    // See ExternalDisplay/ directory and README for more information.

    // Setup external display notifications
    setupExternalDisplayNotifications()

    // Check for already connected external displays
    checkForExternalDisplays()

    // If external display is already connected, ensure YOLOView doesn't interfere
    if UIScreen.screens.count > 1 {
      print("External display already connected at startup - deferring camera init")
      yoloView.isHidden = true
    }

    // Setup segmented control and load models
    segmentedControl.removeAllSegments()
    tasks.enumerated().forEach { index, task in
      segmentedControl.insertSegment(withTitle: task.name, at: index, animated: false)
      modelsForTask[task.name] = getModelFiles(in: task.folder)
    }

    setupModelSegmentedControl()

    if tasks.indices.contains(Constants.defaultTaskIndex) {
      segmentedControl.selectedSegmentIndex = Constants.defaultTaskIndex
      currentTask = tasks[Constants.defaultTaskIndex].name

      // Always load models initially - external display handling will stop camera if needed
      reloadModelEntriesAndLoadFirst(for: currentTask)

      // Check for external display after initial setup
      if UIScreen.screens.count > 1 {
        print("External display may be connected at startup - will be handled by notifications")
      }
    }

    // Setup gestures and delegates
    logoImage.isUserInteractionEnabled = true
    logoImage.addGestureRecognizer(
      UITapGestureRecognizer(target: self, action: #selector(logoButton)))
    yoloView.shareButton.addTarget(self, action: #selector(shareButtonTapped), for: .touchUpInside)
    yoloView.delegate = self
    [yoloView.labelName, yoloView.labelFPS].forEach { $0?.isHidden = true }

    // Add target to sliders to monitor changes
    yoloView.sliderConf.addTarget(self, action: #selector(sliderValueChanged), for: .valueChanged)
    yoloView.sliderIoU.addTarget(self, action: #selector(sliderValueChanged), for: .valueChanged)
    yoloView.sliderNumItems.addTarget(
      self, action: #selector(sliderValueChanged), for: .valueChanged)

    // Setup labels and version
    [labelName, labelFPS, labelVersion].forEach {
      $0?.textColor = .white
      $0?.overrideUserInterfaceStyle = .dark
    }
    if let version = Bundle.main.infoDictionary?["CFBundleShortVersionString"] as? String,
      let build = Bundle.main.infoDictionary?["CFBundleVersion"] as? String
    {
      labelVersion.text = "v\(version) (\(build))"
    }

    // Setup progress views
    [downloadProgressView, downloadProgressLabel].forEach {
      $0.isHidden = true
      $0.translatesAutoresizingMaskIntoConstraints = false
      view.addSubview($0)
    }
    downloadProgressLabel.textAlignment = .center
    downloadProgressLabel.textColor = .systemGray
    downloadProgressLabel.font = .systemFont(ofSize: 14)

    NSLayoutConstraint.activate([
      downloadProgressView.centerXAnchor.constraint(equalTo: view.centerXAnchor),
      downloadProgressView.topAnchor.constraint(
        equalTo: activityIndicator.bottomAnchor, constant: 8),
      downloadProgressView.widthAnchor.constraint(equalToConstant: Constants.progressViewWidth),
      downloadProgressView.heightAnchor.constraint(equalToConstant: 2),
      downloadProgressLabel.centerXAnchor.constraint(equalTo: downloadProgressView.centerXAnchor),
      downloadProgressLabel.topAnchor.constraint(
        equalTo: downloadProgressView.bottomAnchor, constant: 8),
    ])

    ModelDownloadManager.shared.progressHandler = { [weak self] progress in
      guard let self = self else { return }
      DispatchQueue.main.async {
        self.downloadProgressView.progress = Float(progress)
        self.downloadProgressLabel.isHidden = false
        let percentage = Int(progress * 100)
        self.downloadProgressLabel.text = "Downloading \(percentage)%"
      }
    }
  }

  override func viewWillAppear(_ animated: Bool) {
    super.viewWillAppear(animated)
    view.overrideUserInterfaceStyle = .dark
  }

  override func viewDidAppear(_ animated: Bool) {
    super.viewDidAppear(animated)
  }

  private func getModelFiles(in folderName: String) -> [String] {
    guard let folderURL = Bundle.main.url(forResource: folderName, withExtension: nil),
      let fileURLs = try? FileManager.default.contentsOfDirectory(
        at: folderURL, includingPropertiesForKeys: nil, options: [.skipsHiddenFiles]
      )
    else { return [] }

    let modelFiles =
      fileURLs
      .filter { ["mlmodel", "mlpackage"].contains($0.pathExtension) }
      .map { $0.lastPathComponent }

    return folderName == "DetectModels" ? reorderDetectionModels(modelFiles) : modelFiles.sorted()
  }

  private func reorderDetectionModels(_ fileNames: [String]) -> [String] {
    let order: [Character: Int] = ["n": 0, "m": 1, "s": 2, "l": 3, "x": 4]
    let (official, custom) = fileNames.reduce(into: ([String](), [String]())) { result, name in
      let base = (name as NSString).deletingPathExtension.lowercased()
      base.hasPrefix("yolo") && order[base.last ?? "z"] != nil
        ? result.0.append(name) : result.1.append(name)
    }
    return custom.sorted()
      + official.sorted {
        order[($0 as NSString).deletingPathExtension.lowercased().last ?? "z"] ?? 99 < order[
          ($1 as NSString).deletingPathExtension.lowercased().last ?? "z"] ?? 99
      }
  }

  private func reloadModelEntriesAndLoadFirst(for taskName: String) {
    currentModels = makeModelEntries(for: taskName)
    let modelTuples = currentModels.map { ($0.identifier, $0.remoteURL, $0.isLocalBundle) }
    standardModels = ModelSelectionManager.categorizeModels(from: modelTuples)

    let yoloTask = tasks.first(where: { $0.name == taskName })?.yoloTask ?? .detect
    ModelSelectionManager.setupSegmentedControl(
      modelSegmentedControl, standardModels: standardModels, currentTask: yoloTask)

    if let firstSize = ModelSelectionManager.ModelSize.allCases.first,
      let model = standardModels[firstSize]
    {
      let entry = ModelEntry(
        displayName: (model.name as NSString).deletingPathExtension,
        identifier: model.name,
        isLocalBundle: model.isLocal,
        isRemote: model.url != nil,
        remoteURL: model.url
      )
      loadModel(entry: entry, forTask: taskName)
    }
  }

  private func makeModelEntries(for taskName: String) -> [ModelEntry] {
    let localFileNames = modelsForTask[taskName] ?? []
    let localEntries = localFileNames.map { fileName -> ModelEntry in
      let display = (fileName as NSString).deletingPathExtension
      return ModelEntry(
        displayName: display,
        identifier: fileName,
        isLocalBundle: true,
        isRemote: false,
        remoteURL: nil
      )
    }

    // Get local model names for filtering
    let localModelNames = Set(localEntries.map { $0.displayName.lowercased() })

    let remoteList = remoteModelsInfo[taskName] ?? []
    let remoteEntries = remoteList.compactMap { (modelName, url) -> ModelEntry? in
      // Only include remote models if no local model with the same name exists
      guard !localModelNames.contains(modelName.lowercased()) else { return nil }

      return ModelEntry(
        displayName: modelName,
        identifier: modelName,
        isLocalBundle: false,
        isRemote: true,
        remoteURL: url
      )
    }

    return localEntries + remoteEntries
  }

  func loadModel(entry: ModelEntry, forTask task: String) {
    guard !isLoadingModel else {
      print("Model is already loading. Please wait.")
      return
    }
    isLoadingModel = true

    // Check if external display is connected
    let hasExternalDisplay = UIScreen.screens.count > 1 || SceneDelegate.hasExternalDisplay

    // Only reset YOLOView if no external display is connected
    if !hasExternalDisplay {
      yoloView.resetLayers()
      yoloView.setInferenceFlag(ok: false)
    }

    setLoadingState(true, showOverlay: true)
    resetDownloadProgress()

    print("Start loading model: \(entry.displayName)")
    print("  - displayName: \(entry.displayName)")
    print("  - identifier: \(entry.identifier)")
    print("  - isLocalBundle: \(entry.isLocalBundle)")
    print("  - task: \(task)")
    print("  - hasExternalDisplay: \(hasExternalDisplay)")

    // Store current entry for external display notification
    currentLoadingEntry = entry

    let yoloTask = tasks.first(where: { $0.name == task })?.yoloTask ?? .detect

    if entry.isLocalBundle {
      DispatchQueue.global().async { [weak self] in
        guard let self = self else { return }

        guard let folderURL = self.tasks.first(where: { $0.name == task })?.folder,
          let folderPathURL = Bundle.main.url(forResource: folderURL, withExtension: nil)
        else {
          DispatchQueue.main.async { [weak self] in
            self?.finishLoadingModel(success: false, modelName: entry.displayName)
          }
          return
        }

        let modelURL = folderPathURL.appendingPathComponent(entry.identifier)
        DispatchQueue.main.async { [weak self] in
          guard let self = self else { return }
          self.downloadProgressLabel.isHidden = false
          self.downloadProgressLabel.text = "Loading \(entry.displayName)"

          // Check if external display is connected
          let hasExternalDisplay = UIScreen.screens.count > 1 || SceneDelegate.hasExternalDisplay

          if hasExternalDisplay {
            // External display is connected - skip YOLOView loading, just notify external display
            print("External display connected - skipping main YOLOView model load")
            self.finishLoadingModel(success: true, modelName: entry.displayName)
          } else {
            // Normal model loading on main YOLOView
            self.yoloView.setModel(modelPathOrName: modelURL.path, task: yoloTask) { result in
              switch result {
              case .success():
                self.finishLoadingModel(success: true, modelName: entry.displayName)
              case .failure(let error):
                print(error)
                self.finishLoadingModel(success: false, modelName: entry.displayName)
              }
            }
          }
        }
      }
    } else {
      let key = entry.identifier  // "yolov8n", "yolov8m-seg", etc.

      if ModelCacheManager.shared.isModelDownloaded(key: key) {
        loadCachedModelAndSetToYOLOView(
          key: key, yoloTask: yoloTask, displayName: entry.displayName)
      } else {
        guard let remoteURL = entry.remoteURL else {
          self.finishLoadingModel(success: false, modelName: entry.displayName)
          return
        }

        self.downloadProgressView.progress = 0.0
        self.downloadProgressView.isHidden = false
        self.downloadProgressLabel.isHidden = false

        // Set initial downloading message with proper model name
        self.downloadProgressLabel.text = "Downloading \(processString(entry.displayName))"

        let localZipFileName = remoteURL.lastPathComponent  // ex. "yolov8n.mlpackage.zip"

        ModelCacheManager.shared.loadModel(
          from: localZipFileName,
          remoteURL: remoteURL,
          key: key
        ) { [weak self] mlModel, loadedKey in
          guard let self = self else { return }
          if mlModel == nil {
            self.finishLoadingModel(success: false, modelName: entry.displayName)
            return
          }
          self.loadCachedModelAndSetToYOLOView(
            key: loadedKey,
            yoloTask: yoloTask,
            displayName: entry.displayName)
        }
      }
    }
  }

  private func loadCachedModelAndSetToYOLOView(key: String, yoloTask: YOLOTask, displayName: String)
  {
    let documentsDirectory = FileManager.default.urls(for: .documentDirectory, in: .userDomainMask)[
      0]
    let localModelURL = documentsDirectory.appendingPathComponent(key).appendingPathExtension(
      "mlmodelc")

    DispatchQueue.main.async { [weak self] in
      guard let self = self else { return }
      self.downloadProgressLabel.isHidden = false
      self.downloadProgressLabel.text = "Loading \(displayName)"

      // Check if external display is connected
      let hasExternalDisplay = UIScreen.screens.count > 1 || SceneDelegate.hasExternalDisplay

      if hasExternalDisplay {
        // External display is connected - skip YOLOView loading, just notify external display
        print("External display connected - skipping main YOLOView cached model load")
        self.finishLoadingModel(success: true, modelName: displayName)
      } else {
        // Normal model loading on main YOLOView
        self.yoloView.setModel(modelPathOrName: localModelURL.path, task: yoloTask) { result in
          switch result {
          case .success():
            self.finishLoadingModel(success: true, modelName: displayName)
          case .failure(let error):
            print(error)
            self.finishLoadingModel(success: false, modelName: displayName)
          }
        }
      }
    }
  }

  private func resetDownloadProgress() {
    downloadProgressView.progress = 0.0
    downloadProgressLabel.text = ""
    [downloadProgressView, downloadProgressLabel].forEach { $0.isHidden = true }
  }

  private func finishLoadingModel(success: Bool, modelName: String) {
    DispatchQueue.main.async { [weak self] in
      guard let self = self else { return }
      self.setLoadingState(false)
      self.isLoadingModel = false
      self.resetDownloadProgress()

      if success {
        let yoloTask = self.tasks.first(where: { $0.name == self.currentTask })?.yoloTask ?? .detect

        ModelSelectionManager.setupSegmentedControl(
          self.modelSegmentedControl,
          standardModels: self.standardModels,
          currentTask: yoloTask,
          preserveSelection: true
        )

        ModelSelectionManager.updateSegmentAppearance(
          self.modelSegmentedControl,
          standardModels: self.standardModels,
          currentTask: yoloTask
        )
      }

      // Notify external display of model change (Optional feature)
      if success {
        // Update currentModelName
        self.currentModelName = processString(modelName)

        let yoloTask = self.tasks.first(where: { $0.name == self.currentTask })?.yoloTask ?? .detect

        // Determine the correct model path for external display
        var fullModelPath = ""

        // Use the stored entry from loadModel
        if let entry = self.currentLoadingEntry {
          if entry.isLocalBundle {
            // For local bundle models
            if let folderURL = self.tasks.first(where: { $0.name == self.currentTask })?.folder,
              let folderPathURL = Bundle.main.url(forResource: folderURL, withExtension: nil)
            {
              let modelURL = folderPathURL.appendingPathComponent(entry.identifier)
              fullModelPath = modelURL.path
              print("📦 External display local model path: \(fullModelPath)")
            }
          } else {
            // For remote/downloaded models, we need to pass the identifier only
            // The external display will handle loading from cache
            fullModelPath = entry.identifier
            print("☁️ External display will load cached model: \(fullModelPath)")

            // Verify the cached model exists locally first
            let documentsDirectory = FileManager.default.urls(
              for: .documentDirectory, in: .userDomainMask)[0]
            let localModelURL =
              documentsDirectory
              .appendingPathComponent(entry.identifier)
              .appendingPathExtension("mlmodelc")

            if !FileManager.default.fileExists(atPath: localModelURL.path) {
              print("❌ Cached model not found at: \(localModelURL.path)")
              return
            }
          }
        }

        // Only notify if we have a valid path
        if !fullModelPath.isEmpty {
          ExternalDisplayManager.shared.notifyModelChange(task: yoloTask, modelName: fullModelPath)
          print("✅ Model loaded successfully and notified to external display: \(modelName)")

          // Also check if external display is waiting for initial model
          self.checkAndNotifyExternalDisplayIfReady()
        } else {
          print("❌ Could not determine model path for external display")
        }
      }

      // Check if external display is connected
      let hasExternalDisplay = UIScreen.screens.count > 1 || SceneDelegate.hasExternalDisplay

      // Only set inference flag on YOLOView if no external display
      if !hasExternalDisplay {
        self.yoloView.setInferenceFlag(ok: success)
      }

      if success {
        // currentModelName is already set above in the notification section
        self.labelName.text = processString(modelName)
      }
    }
  }

  @IBAction func vibrate(_ sender: Any) { selection.selectionChanged() }

  @IBAction func indexChanged(_ sender: UISegmentedControl) {
    selection.selectionChanged()
    guard tasks.indices.contains(sender.selectedSegmentIndex) else { return }

    let newTask = tasks[sender.selectedSegmentIndex].name

    if (modelsForTask[newTask]?.isEmpty ?? true) && (remoteModelsInfo[newTask]?.isEmpty ?? true) {
      let alert = UIAlertController(
        title: "\(newTask) Models not found",
        message: "Please add or define models for \(newTask).", preferredStyle: .alert)
      alert.addAction(
        UIAlertAction(title: "OK", style: .cancel) { _ in alert.dismiss(animated: true) })
      present(alert, animated: true)
      sender.selectedSegmentIndex = tasks.firstIndex { $0.name == currentTask } ?? 0
      return
    }

    currentTask = newTask

    // Notify external display of task change immediately (Optional external display feature)
    NotificationCenter.default.post(
      name: .taskDidChange,
      object: nil,
      userInfo: ["task": newTask]
    )
    reloadModelEntriesAndLoadFirst(for: currentTask)
  }

  @objc func logoButton() {
    selection.selectionChanged()
    if let link = URL(string: Constants.logoURL) {
      UIApplication.shared.open(link)
    }
  }

  private func setupModelSegmentedControl() {
    modelSegmentedControl.isHidden = false
    modelSegmentedControl.overrideUserInterfaceStyle = .dark
    modelSegmentedControl.apportionsSegmentWidthsByContent = true
    modelSegmentedControl.addTarget(
      self, action: #selector(modelSizeChanged(_:)), for: .valueChanged)
<<<<<<< HEAD

    modelSegmentedControl.translatesAutoresizingMaskIntoConstraints = false
    NSLayoutConstraint.activate([
      modelSegmentedControl.leadingAnchor.constraint(equalTo: view.leadingAnchor, constant: 20),
      modelSegmentedControl.trailingAnchor.constraint(equalTo: view.trailingAnchor, constant: -20),
    ])
  }

  private func setupCustomModelButton() {
    customModelButton = UIButton(type: .system)
    customModelButton.setTitle("Custom", for: .normal)
    customModelButton.titleLabel?.font = UIFont.systemFont(ofSize: 13)
    customModelButton.setTitleColor(.white, for: .normal)
    customModelButton.setTitleColor(.systemBlue, for: .selected)
    customModelButton.backgroundColor = .systemBackground.withAlphaComponent(0.1)
    customModelButton.layer.cornerRadius = 8
    customModelButton.layer.borderWidth = 1
    customModelButton.layer.borderColor = UIColor.systemGray.cgColor
    customModelButton.addTarget(
      self, action: #selector(customModelButtonTapped), for: .touchUpInside)
    customModelButton.translatesAutoresizingMaskIntoConstraints = false

    View0.addSubview(customModelButton)
=======
>>>>>>> 2027ca40

    modelSegmentedControl.translatesAutoresizingMaskIntoConstraints = false
    NSLayoutConstraint.activate([
      modelSegmentedControl.leadingAnchor.constraint(equalTo: view.leadingAnchor, constant: 20),
      modelSegmentedControl.trailingAnchor.constraint(equalTo: view.trailingAnchor, constant: -20),
    ])
  }

  func updateModelSegmentedControlAppearance() {
    guard modelSegmentedControl != nil else { return }

    modelSegmentedControl.overrideUserInterfaceStyle = .dark
    modelSegmentedControl.backgroundColor = .clear

    let yoloTask = tasks.first(where: { $0.name == currentTask })?.yoloTask ?? .detect
    ModelSelectionManager.updateSegmentAppearance(
      modelSegmentedControl, standardModels: standardModels, currentTask: yoloTask)
  }

  @objc private func modelSizeChanged(_ sender: UISegmentedControl) {
    selection.selectionChanged()

    if sender.selectedSegmentIndex < ModelSelectionManager.ModelSize.allCases.count {
      let size = ModelSelectionManager.ModelSize.allCases[sender.selectedSegmentIndex]
      if let model = standardModels[size] {
        let entry = ModelEntry(
          displayName: (model.name as NSString).deletingPathExtension,
          identifier: model.name,
          isLocalBundle: model.isLocal,
          isRemote: model.url != nil,
          remoteURL: model.url
        )
        loadModel(entry: entry, forTask: currentTask)
      }
    }
  }

  override func viewDidLayoutSubviews() {
    super.viewDidLayoutSubviews()
    adjustLayoutForExternalDisplayIfNeeded()
  }

  @objc func shareButtonTapped() {
    selection.selectionChanged()
    yoloView.capturePhoto { [weak self] image in
      guard let self = self, let image = image else { return print("error capturing photo") }
      DispatchQueue.main.async { [weak self] in
        guard let self = self else { return }
        let vc = UIActivityViewController(activityItems: [image], applicationActivities: nil)
        vc.popoverPresentationController?.sourceView = self.View0
        self.present(vc, animated: true)
      }
    }
  }

  @objc func sliderValueChanged(_ sender: UISlider) {
    // Send threshold values to external display (Optional external display feature)
    let conf = Double(round(100 * yoloView.sliderConf.value)) / 100
    let iou = Double(round(100 * yoloView.sliderIoU.value)) / 100
    let maxItems = Int(yoloView.sliderNumItems.value)

    NotificationCenter.default.post(
      name: .thresholdDidChange,
      object: nil,
      userInfo: [
        "conf": conf,
        "iou": iou,
        "maxItems": maxItems,
      ]
    )

    print("📊 Threshold changed - Conf: \(conf), IoU: \(iou), Max items: \(maxItems)")
  }

  deinit {
    NotificationCenter.default.removeObserver(self)
  }

  private func debugCheckModelFolders() {
    print("\n🔍 DEBUG: Checking model folders...")
    let folders = ["DetectModels", "SegmentModels", "ClassifyModels", "PoseModels", "OBBModels"]

    for folder in folders {
      if let folderURL = Bundle.main.url(forResource: folder, withExtension: nil) {
        print("✅ \(folder) found at: \(folderURL.path)")

        do {
          let files = try FileManager.default.contentsOfDirectory(
            at: folderURL, includingPropertiesForKeys: nil)
          let models = files.filter {
            $0.pathExtension == "mlmodel" || $0.pathExtension == "mlpackage"
          }
          print("   📦 Models: \(models.map { $0.lastPathComponent })")
        } catch {
          print("   ❌ Error reading folder: \(error)")
        }
      } else {
        print("❌ \(folder) NOT FOUND in bundle")
      }
    }
    print("\n")
  }

}

// MARK: - YOLOViewDelegate
extension ViewController {
  func yoloView(_ view: YOLOView, didUpdatePerformance fps: Double, inferenceTime: Double) {
    DispatchQueue.main.async { [weak self] in
      self?.labelFPS.text = String(format: "%.1f FPS - %.1f ms", fps, inferenceTime)
      self?.labelFPS.textColor = .white
    }
  }

  func yoloView(_ view: YOLOView, didReceiveResult result: YOLOResult) {
    DispatchQueue.main.async { [weak self] in
      guard self != nil else { return }
      // Share results with external display (Optional external display feature)
      ExternalDisplayManager.shared.shareResults(result)

      // Also send via notification for direct communication (Optional external display feature)
      NotificationCenter.default.post(
        name: .yoloResultsAvailable,
        object: nil,
        userInfo: ["result": result]
      )
    }
  }

}<|MERGE_RESOLUTION|>--- conflicted
+++ resolved
@@ -603,7 +603,6 @@
     modelSegmentedControl.apportionsSegmentWidthsByContent = true
     modelSegmentedControl.addTarget(
       self, action: #selector(modelSizeChanged(_:)), for: .valueChanged)
-<<<<<<< HEAD
 
     modelSegmentedControl.translatesAutoresizingMaskIntoConstraints = false
     NSLayoutConstraint.activate([
@@ -627,8 +626,6 @@
     customModelButton.translatesAutoresizingMaskIntoConstraints = false
 
     View0.addSubview(customModelButton)
-=======
->>>>>>> 2027ca40
 
     modelSegmentedControl.translatesAutoresizingMaskIntoConstraints = false
     NSLayoutConstraint.activate([
