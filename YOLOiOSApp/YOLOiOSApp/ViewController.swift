// Ultralytics 🚀 AGPL-3.0 License - https://ultralytics.com/license

//  This file is part of the Ultralytics YOLO app, providing the main user interface for model selection and visualization.
//  Licensed under AGPL-3.0. For commercial use, refer to Ultralytics licensing: https://ultralytics.com/license
//  Access the source code: https://github.com/ultralytics/yolo-ios-app
//
//  The ViewController serves as the primary interface for users to interact with YOLO models.
//  It provides the ability to select different models, tasks (detection, segmentation, classification, etc.),
//  and visualize results in real-time. The controller manages the loading of local and remote models,
//  handles UI updates during model loading and inference, and provides functionality for capturing
//  and sharing detection results. Advanced features include model download progress
//  tracking, and adaptive UI layout for different device orientations.

import AVFoundation
import AudioToolbox
import CoreML
import CoreMedia
import UIKit
import YOLO

// Definition of custom table view cell
class ModelTableViewCell: UITableViewCell {
  static let identifier = "ModelTableViewCell"

  private let modelNameLabel: UILabel = {
    let label = UILabel()
    label.textAlignment = .center
    label.font = UIFont.systemFont(ofSize: 14, weight: .medium)
    label.translatesAutoresizingMaskIntoConstraints = false
    // Configure auto text size adjustment for long content
    label.adjustsFontSizeToFitWidth = true
    label.minimumScaleFactor = 0.7  // Scale down to 70% minimum
    label.lineBreakMode = .byClipping  // Clip text instead of using ellipsis
    return label
  }()

  private let downloadIconImageView: UIImageView = {
    let imageView = UIImageView(image: UIImage(systemName: "icloud.and.arrow.down"))
    imageView.tintColor = .white
    imageView.contentMode = .scaleAspectFit
    imageView.translatesAutoresizingMaskIntoConstraints = false
    imageView.isHidden = true
    return imageView
  }()

  override init(style: UITableViewCell.CellStyle, reuseIdentifier: String?) {
    super.init(style: style, reuseIdentifier: reuseIdentifier)
    setupUI()
  }

  required init?(coder: NSCoder) {
    fatalError("init(coder:) has not been implemented")
  }

  private func setupUI() {
    backgroundColor = .clear
    selectionStyle = .default

    contentView.addSubview(modelNameLabel)
    contentView.addSubview(downloadIconImageView)

    NSLayoutConstraint.activate([
      // Center the label
      modelNameLabel.centerXAnchor.constraint(equalTo: contentView.centerXAnchor),  // Add center X alignment
      modelNameLabel.centerYAnchor.constraint(equalTo: contentView.centerYAnchor),
      // Set margin from the leading edge
      modelNameLabel.leadingAnchor.constraint(
        greaterThanOrEqualTo: contentView.leadingAnchor, constant: 8),
      // Ensure margin between label and download icon
      modelNameLabel.trailingAnchor.constraint(
        lessThanOrEqualTo: downloadIconImageView.leadingAnchor, constant: -4),

      // Position download icon at the trailing edge
      downloadIconImageView.trailingAnchor.constraint(
        equalTo: contentView.trailingAnchor, constant: -4),
      downloadIconImageView.centerYAnchor.constraint(equalTo: contentView.centerYAnchor),
      downloadIconImageView.widthAnchor.constraint(equalToConstant: 16),  // Slightly smaller to save space
      downloadIconImageView.heightAnchor.constraint(equalToConstant: 16),
    ])

    // Configure the background view for selection state
    let selectedBGView = UIView()
    selectedBGView.backgroundColor = UIColor(white: 1.0, alpha: 0.3)
    selectedBGView.layer.cornerRadius = 5  // More gentle corner radius
    selectedBGView.layer.masksToBounds = true
    selectedBackgroundView = selectedBGView
  }

  // Method to configure the cell
  func configure(with modelName: String, isRemote: Bool, isDownloaded: Bool) {
    modelNameLabel.text = modelName

    // Show download icon only for remote models that are not yet downloaded
    let showDownloadIcon = isRemote && !isDownloaded
    downloadIconImageView.isHidden = !showDownloadIcon

    // Adjust text priorities based on icon visibility
    if showDownloadIcon {
      // Keep center alignment when icon is visible
      modelNameLabel.textAlignment = .center
      // Adjust width to accommodate icon space
      modelNameLabel.setContentCompressionResistancePriority(.defaultLow, for: .horizontal)
      // Set priority to ensure center alignment is respected
      modelNameLabel.setContentHuggingPriority(.defaultLow, for: .horizontal)
    } else {
      // Keep center alignment when no icon is present
      modelNameLabel.textAlignment = .center
      // Expand to full width
      modelNameLabel.setContentCompressionResistancePriority(.defaultHigh, for: .horizontal)
      // Prioritize center alignment
      modelNameLabel.setContentHuggingPriority(.defaultLow, for: .horizontal)
    }
  }

  override func layoutSubviews() {
    super.layoutSubviews()

    // Adjust selection background view size - reduce margins to bring frame closer to table view
    if let selectedBGView = selectedBackgroundView {
      selectedBGView.frame = bounds.insetBy(dx: 2, dy: 1)
    }

    // Final label adjustments - ensure label displays correctly after layout
    let iconSpace = downloadIconImageView.isHidden ? 0 : 20  // Consider icon space if visible
    let availableWidth = bounds.width - 16 - CGFloat(iconSpace)  // Left/right margins(16) + icon space

    // Set maximum label width to ensure center alignment works properly
    modelNameLabel.preferredMaxLayoutWidth = availableWidth

    // Fine-tune frame to enforce center alignment
    if downloadIconImageView.isHidden {
      // Center completely when no icon is present
      modelNameLabel.center.x = bounds.width / 2
    } else {
      // Keep text centered in the cell even when download icon is visible
      modelNameLabel.center.x = bounds.width / 2
    }
  }
}

/// The main view controller for the YOLO iOS application, handling model selection and visualization.
class ViewController: UIViewController, YOLOViewDelegate {
  
  // Override supported orientations based on external display connection
  override var supportedInterfaceOrientations: UIInterfaceOrientationMask {
    // Use SceneDelegate's state to determine orientation support
    if SceneDelegate.hasExternalDisplay {
      return [.landscapeLeft, .landscapeRight]
    } else {
      return [.portrait, .landscapeLeft, .landscapeRight]
    }
  }
  
  override var shouldAutorotate: Bool {
    return true
  }

  @IBOutlet weak var yoloView: YOLOView!
  @IBOutlet var View0: UIView!
  @IBOutlet var segmentedControl: UISegmentedControl!
  @IBOutlet weak var labelName: UILabel!
  @IBOutlet weak var labelFPS: UILabel!
  @IBOutlet weak var labelVersion: UILabel!
  @IBOutlet weak var activityIndicator: UIActivityIndicatorView!
  @IBOutlet weak var focus: UIImageView!
  @IBOutlet weak var logoImage: UIImageView!

  var shareButton = UIButton()
  let selection = UISelectionFeedbackGenerator()
  var firstLoad = true
  
  // Store current loading entry for external display notification
  var currentLoadingEntry: ModelEntry?

  private let downloadProgressView: UIProgressView = {
    let pv = UIProgressView(progressViewStyle: .default)
    pv.progress = 0.0
    pv.isHidden = true
    return pv
  }()

  private let downloadProgressLabel: UILabel = {
    let label = UILabel()
    label.text = ""
    label.textAlignment = .center
    label.textColor = .systemGray
    label.font = UIFont.systemFont(ofSize: 14)
    label.isHidden = true
    return label
  }()

  private var loadingOverlayView: UIView?

  func showLoadingOverlay() {
    guard loadingOverlayView == nil else { return }
    let overlay = UIView(frame: view.bounds)
    overlay.backgroundColor = UIColor.black.withAlphaComponent(0.5)

    view.addSubview(overlay)
    loadingOverlayView = overlay
    view.bringSubviewToFront(downloadProgressView)
    view.bringSubviewToFront(downloadProgressLabel)

    view.isUserInteractionEnabled = false
  }

  func hideLoadingOverlay() {
    loadingOverlayView?.removeFromSuperview()
    loadingOverlayView = nil
    view.isUserInteractionEnabled = true
  }

  let tasks: [(name: String, folder: String)] = [
    ("Classify", "ClassifyModels"),  // index 0
    ("Segment", "SegmentModels"),  // index 1
    ("Detect", "DetectModels"),  // index 2
    ("Pose", "PoseModels"),  // index 3
    ("OBB", "OBBModels"),  // index 4
  ]

  private var modelsForTask: [String: [String]] = [:]

  var currentModels: [ModelEntry] = []

  var currentTask: String = ""
  var currentModelName: String = ""

  private var isLoadingModel = false

  let modelTableView: UITableView = {
    let table = UITableView()
    table.isHidden = true
    table.layer.cornerRadius = 5  // Match corner radius of other elements
    table.clipsToBounds = true
    return table
  }()

  let tableViewBGView = UIView()

  var selectedIndexPath: IndexPath?

  override func viewDidLoad() {
    super.viewDidLoad()
    
    // Debug: Check model folders
    debugCheckModelFolders()
    
    // Setup external display notifications
    setupExternalDisplayNotifications()
    
    // Check for already connected external displays
    checkForExternalDisplays()
    
    // If external display is already connected, ensure YOLOView doesn't interfere
    if UIScreen.screens.count > 1 {
      print("External display already connected at startup - deferring camera init")
      yoloView.isHidden = true
    }

    setupTaskSegmentedControl()
    loadModelsForAllTasks()

    // Initialize task selection without loading model on main display
    if tasks.indices.contains(2) {
      segmentedControl.selectedSegmentIndex = 2
      currentTask = tasks[2].name
      
      // Load models and auto-select first one if no external display
      if UIScreen.screens.count == 1 {
        // No external display - load model and start inference
        reloadModelEntriesAndLoadFirst(for: currentTask)
      } else {
        // External display connected - stop main YOLOView
        print("External display detected at startup - stopping main YOLOView")
        yoloView.stop()
        yoloView.isHidden = true
        
        // Load model list for UI but don't auto-select
        currentModels = makeModelEntries(for: currentTask)
        modelTableView.reloadData()
        
        if !currentModels.isEmpty {
          modelTableView.isHidden = false
        }
        
        // Ensure camera is fully released
        DispatchQueue.main.asyncAfter(deadline: .now() + 0.5) {
          print("Main YOLOView fully stopped, external display can now use camera")
        }
      }
    }

    setupTableView()
    setupButtons()

    yoloView.delegate = self
    yoloView.labelName.isHidden = true
    yoloView.labelFPS.isHidden = true
    
    // Add target to sliders to monitor changes
    yoloView.sliderConf.addTarget(self, action: #selector(sliderValueChanged), for: .valueChanged)
    yoloView.sliderIoU.addTarget(self, action: #selector(sliderValueChanged), for: .valueChanged)
    yoloView.sliderNumItems.addTarget(self, action: #selector(sliderValueChanged), for: .valueChanged)

    // Force label text color to white
    labelName.textColor = .white
    labelFPS.textColor = .white
    labelVersion.textColor = .white

    // Set app version  
    if let version = Bundle.main.infoDictionary?["CFBundleShortVersionString"] as? String {
      labelVersion.text = "v\(version)"
      print("DEBUG: App version set to: v\(version)")
    } else {
      labelVersion.text = ""
      print("DEBUG: Could not retrieve app version")
    }

    labelName.overrideUserInterfaceStyle = .dark
    labelFPS.overrideUserInterfaceStyle = .dark
    labelVersion.overrideUserInterfaceStyle = .dark

    downloadProgressView.translatesAutoresizingMaskIntoConstraints = false
    view.addSubview(downloadProgressView)

    downloadProgressLabel.translatesAutoresizingMaskIntoConstraints = false
    view.addSubview(downloadProgressLabel)

    NSLayoutConstraint.activate([
      downloadProgressView.centerXAnchor.constraint(equalTo: view.centerXAnchor),
      downloadProgressView.topAnchor.constraint(
        equalTo: activityIndicator.bottomAnchor, constant: 8),
      downloadProgressView.widthAnchor.constraint(equalToConstant: 200),
      downloadProgressView.heightAnchor.constraint(equalToConstant: 2),

      downloadProgressLabel.centerXAnchor.constraint(equalTo: downloadProgressView.centerXAnchor),
      downloadProgressLabel.topAnchor.constraint(
        equalTo: downloadProgressView.bottomAnchor, constant: 8),
    ])

    ModelDownloadManager.shared.progressHandler = { [weak self] progress in
      guard let self = self else { return }
      DispatchQueue.main.async {
        self.downloadProgressView.progress = Float(progress)
        self.downloadProgressLabel.isHidden = false
        let percentage = Int(progress * 100)
        self.downloadProgressLabel.text = "Downloading \(percentage)%"
      }
    }
  }

  override func viewWillAppear(_ animated: Bool) {
    super.viewWillAppear(animated)

    // Force text color to white whenever the screen appears
    enforceWhiteTextColor()

    // Override system appearance mode setting to ensure consistent styling
    view.overrideUserInterfaceStyle = .dark
  }

  // Called when trait collection changes (dark mode/light mode)
  override func traitCollectionDidChange(_ previousTraitCollection: UITraitCollection?) {
    super.traitCollectionDidChange(previousTraitCollection)

    // Maintain white text color even when appearance mode changes
    enforceWhiteTextColor()
  }

  // Common method to set label text color to white
  private func enforceWhiteTextColor() {
    labelName.textColor = .white
    labelFPS.textColor = .white
    labelVersion.textColor = .white
  }

  private func setupTaskSegmentedControl() {
    segmentedControl.removeAllSegments()
    for (index, taskInfo) in tasks.enumerated() {
      segmentedControl.insertSegment(withTitle: taskInfo.name, at: index, animated: false)
    }
  }

  private func loadModelsForAllTasks() {
    for taskInfo in tasks {
      let taskName = taskInfo.name
      let folderName = taskInfo.folder
      let modelFiles = getModelFiles(in: folderName)
      modelsForTask[taskName] = modelFiles
    }
  }

  private func getModelFiles(in folderName: String) -> [String] {
    guard let folderURL = Bundle.main.url(forResource: folderName, withExtension: nil) else {
      return []
    }
    do {
      let fileURLs = try FileManager.default.contentsOfDirectory(
        at: folderURL,
        includingPropertiesForKeys: nil,
        options: [.skipsHiddenFiles]
      )
      let modelFiles =
        fileURLs
        .filter { $0.pathExtension == "mlmodel" || $0.pathExtension == "mlpackage" }
        .map { $0.lastPathComponent }

      if folderName == "DetectModels" {
        return reorderDetectionModels(modelFiles)
      } else {
        return modelFiles.sorted()
      }

    } catch {
      print("Error reading contents of folder \(folderName): \(error)")
      return []
    }
  }

  private func reorderDetectionModels(_ fileNames: [String]) -> [String] {
    let officialOrder: [Character: Int] = ["n": 0, "m": 1, "s": 2, "l": 3, "x": 4]

    var customModels: [String] = []
    var officialModels: [String] = []

    for fileName in fileNames {
      let baseName = (fileName as NSString).deletingPathExtension.lowercased()

      if baseName.hasPrefix("yolo"),
        let lastChar = baseName.last,
        officialOrder.keys.contains(lastChar)
      {
        officialModels.append(fileName)
      } else {
        customModels.append(fileName)
      }
    }

    customModels.sort { $0.localizedCaseInsensitiveCompare($1) == .orderedAscending }

    officialModels.sort { fileA, fileB in
      let baseA = (fileA as NSString).deletingPathExtension.lowercased()
      let baseB = (fileB as NSString).deletingPathExtension.lowercased()
      guard let lastA = baseA.last, let lastB = baseB.last,
        let indexA = officialOrder[lastA], let indexB = officialOrder[lastB]
      else {
        return baseA < baseB
      }
      return indexA < indexB
    }

    return customModels + officialModels
  }

  private func reloadModelEntriesAndLoadFirst(for taskName: String) {
    currentModels = makeModelEntries(for: taskName)

    if !currentModels.isEmpty {
      modelTableView.isHidden = false
      modelTableView.reloadData()

      DispatchQueue.main.async {
        let firstIndex = IndexPath(row: 0, section: 0)
        self.modelTableView.selectRow(at: firstIndex, animated: false, scrollPosition: .none)
        self.selectedIndexPath = firstIndex
        let firstModel = self.currentModels[0]
        self.loadModel(entry: firstModel, forTask: taskName)
      }
    } else {
      print("No models found for task: \(taskName)")
      modelTableView.isHidden = true
    }
  }

  private func makeModelEntries(for taskName: String) -> [ModelEntry] {
    let localFileNames = modelsForTask[taskName] ?? []
    let localEntries = localFileNames.map { fileName -> ModelEntry in
      let display = (fileName as NSString).deletingPathExtension
      return ModelEntry(
        displayName: display,
        identifier: fileName,
        isLocalBundle: true,
        isRemote: false,
        remoteURL: nil
      )
    }

    // Get local model names for filtering
    let localModelNames = Set(localEntries.map { $0.displayName.lowercased() })

    let remoteList = remoteModelsInfo[taskName] ?? []
    let remoteEntries = remoteList.compactMap { (modelName, url) -> ModelEntry? in
      // Only include remote models if no local model with the same name exists
      guard !localModelNames.contains(modelName.lowercased()) else { return nil }
      
      return ModelEntry(
        displayName: modelName,
        identifier: modelName,
        isLocalBundle: false,
        isRemote: true,
        remoteURL: url
      )
    }

    return localEntries + remoteEntries
  }

  func loadModel(entry: ModelEntry, forTask task: String) {
    guard !isLoadingModel else {
      print("Model is already loading. Please wait.")
      return
    }
    isLoadingModel = true
    yoloView.resetLayers()
    if !firstLoad {
      showLoadingOverlay()
      yoloView.setInferenceFlag(ok: false)
    } else {
      firstLoad = false
    }

    self.activityIndicator.startAnimating()
    self.downloadProgressView.progress = 0.0
    self.downloadProgressView.isHidden = true
    self.downloadProgressLabel.isHidden = true
    self.view.isUserInteractionEnabled = false
    self.modelTableView.isUserInteractionEnabled = false

    print("Start loading model: \(entry.displayName)")
    print("  - displayName: \(entry.displayName)")
    print("  - identifier: \(entry.identifier)")
    print("  - isLocalBundle: \(entry.isLocalBundle)")
    print("  - task: \(task)")
    
    // Store current entry for external display notification
    currentLoadingEntry = entry

    if entry.isLocalBundle {
      DispatchQueue.global().async { [weak self] in
        guard let self = self else { return }
        let yoloTask = self.convertTaskNameToYOLOTask(task)

        guard let folderURL = self.tasks.first(where: { $0.name == task })?.folder,
          let folderPathURL = Bundle.main.url(forResource: folderURL, withExtension: nil)
        else {
          DispatchQueue.main.async {
            self.finishLoadingModel(success: false, modelName: entry.displayName)
          }
          return
        }

        let modelURL = folderPathURL.appendingPathComponent(entry.identifier)
        DispatchQueue.main.async {
          self.downloadProgressLabel.isHidden = false
          self.downloadProgressLabel.text = "Loading \(entry.displayName)"
          self.yoloView.setModel(modelPathOrName: modelURL.path, task: yoloTask) { result in
            switch result {
            case .success():
              self.finishLoadingModel(success: true, modelName: entry.displayName)
            case .failure(let error):
              print(error)
              self.finishLoadingModel(success: false, modelName: entry.displayName)
            }
          }
        }
      }
    } else {
      let yoloTask = self.convertTaskNameToYOLOTask(task)

      let key = entry.identifier  // "yolov8n", "yolov8m-seg", etc.

      if ModelCacheManager.shared.isModelDownloaded(key: key) {
        loadCachedModelAndSetToYOLOView(
          key: key, yoloTask: yoloTask, displayName: entry.displayName)
      } else {
        guard let remoteURL = entry.remoteURL else {
          self.finishLoadingModel(success: false, modelName: entry.displayName)
          return
        }

        self.downloadProgressView.progress = 0.0
        self.downloadProgressView.isHidden = false
        self.downloadProgressLabel.isHidden = false

        let localZipFileName = remoteURL.lastPathComponent  // ex. "yolov8n.mlpackage.zip"

        ModelCacheManager.shared.loadModel(
          from: localZipFileName,
          remoteURL: remoteURL,
          key: key
        ) { [weak self] mlModel, loadedKey in
          guard let self = self else { return }
          if mlModel == nil {
            self.finishLoadingModel(success: false, modelName: entry.displayName)
            return
          }
          self.loadCachedModelAndSetToYOLOView(
            key: loadedKey,
            yoloTask: yoloTask,
            displayName: entry.displayName)
        }
      }
    }
  }

  private func loadCachedModelAndSetToYOLOView(key: String, yoloTask: YOLOTask, displayName: String) {
    let documentsDirectory = FileManager.default.urls(for: .documentDirectory, in: .userDomainMask)[0]
    let localModelURL = documentsDirectory.appendingPathComponent(key).appendingPathExtension("mlmodelc")

    DispatchQueue.main.async {
      self.downloadProgressLabel.isHidden = false
      self.downloadProgressLabel.text = "Loading \(displayName)"
      self.yoloView.setModel(modelPathOrName: localModelURL.path, task: yoloTask) { result in
        switch result {
        case .success():
          self.finishLoadingModel(success: true, modelName: displayName)
        case .failure(let error):
          print(error)
          self.finishLoadingModel(success: false, modelName: displayName)
        }
      }
    }
  }

  private func finishLoadingModel(success: Bool, modelName: String) {
    DispatchQueue.main.async {
      self.activityIndicator.stopAnimating()
      self.downloadProgressView.isHidden = true

      self.downloadProgressLabel.isHidden = true
      //            self.downloadProgressLabel.isHidden = false
      //            self.downloadProgressLabel.text = "Loading \(modelName)"

      self.view.isUserInteractionEnabled = true
      self.modelTableView.isUserInteractionEnabled = true
      self.isLoadingModel = false

      self.modelTableView.reloadData()
      
      // Notify external display of model change
      if success {
        // Update currentModelName
        self.currentModelName = processString(modelName)
        
        let yoloTask = self.convertTaskNameToYOLOTask(self.currentTask)
        
        // Determine the correct model path for external display
        var fullModelPath = ""
        
        // Use the stored entry from loadModel
        if let entry = self.currentLoadingEntry {
            if entry.isLocalBundle {
                // For local bundle models
                if let folderURL = self.tasks.first(where: { $0.name == self.currentTask })?.folder,
                   let folderPathURL = Bundle.main.url(forResource: folderURL, withExtension: nil) {
                    let modelURL = folderPathURL.appendingPathComponent(entry.identifier)
                    fullModelPath = modelURL.path
                    print("📦 External display local model path: \(fullModelPath)")
                }
            } else {
                // For remote models, use the cached path
                let documentsDirectory = FileManager.default.urls(for: .documentDirectory, in: .userDomainMask)[0]
                let localModelURL = documentsDirectory
                  .appendingPathComponent(entry.identifier)
                  .appendingPathExtension("mlmodelc")
                fullModelPath = localModelURL.path
                print("☁️ External display cached model path: \(fullModelPath)")
                
                // Verify the cached model exists
                if !FileManager.default.fileExists(atPath: fullModelPath) {
                    print("❌ Cached model not found at: \(fullModelPath)")
                    return
                }
            }
        }
        
        // Only notify if we have a valid path
        if !fullModelPath.isEmpty {
            ExternalDisplayManager.shared.notifyModelChange(task: yoloTask, modelName: fullModelPath)
            print("✅ Model loaded successfully and notified to external display: \(modelName)")
            
            // Also check if external display is waiting for initial model
            self.checkAndNotifyExternalDisplayIfReady()
        } else {
            print("❌ Could not determine model path for external display")
        }
      }

      if let ip = self.selectedIndexPath {
        self.modelTableView.selectRow(at: ip, animated: false, scrollPosition: .none)
      }
      if !self.firstLoad {
        self.hideLoadingOverlay()
      }
      self.yoloView.setInferenceFlag(ok: true)

      if success {
        print("Finished loading model: \(modelName)")
        self.currentModelName = modelName
        DispatchQueue.main.async {
          self.labelName.text = processString(modelName)
          // Force text color to white
          self.labelName.textColor = .white
        }

        self.downloadProgressLabel.text = "Finished loading model \(modelName)"
        self.downloadProgressLabel.isHidden = false
        DispatchQueue.main.asyncAfter(deadline: .now() + 2.0) {
          self.downloadProgressLabel.isHidden = true
          self.downloadProgressLabel.text = ""
        }

      } else {
        print("Failed to load model: \(modelName)")
      }
    }
  }

  func convertTaskNameToYOLOTask(_ task: String) -> YOLOTask {
    switch task {
    case "Detect": return .detect
    case "Segment": return .segment
    case "Classify": return .classify
    case "Pose": return .pose
    case "OBB": return .obb
    default: return .detect
    }
  }

  @IBAction func vibrate(_ sender: Any) {
    selection.selectionChanged()
  }

  @IBAction func indexChanged(_ sender: UISegmentedControl) {
    selection.selectionChanged()

    let index = sender.selectedSegmentIndex
    guard tasks.indices.contains(index) else { return }

    let newTask = tasks[index].name

    if (modelsForTask[newTask]?.isEmpty ?? true) && (remoteModelsInfo[newTask]?.isEmpty ?? true) {
      let alert = UIAlertController(
        title: "\(newTask) Models not found",
        message: "Please add or define models for \(newTask).",
        preferredStyle: .alert
      )
      alert.addAction(
        UIAlertAction(
          title: "OK", style: .cancel,
          handler: { _ in
            alert.dismiss(animated: true)
          }))
      self.present(alert, animated: true)

      if let oldIndex = tasks.firstIndex(where: { $0.name == currentTask }) {
        sender.selectedSegmentIndex = oldIndex
      }
      return
    }

    currentTask = newTask
    selectedIndexPath = nil
    
    // Notify external display of task change immediately
    NotificationCenter.default.post(
      name: .taskDidChange,
      object: nil,
      userInfo: ["task": newTask]
    )

    reloadModelEntriesAndLoadFirst(for: currentTask)

    tableViewBGView.frame = CGRect(
      x: modelTableView.frame.minX - 1,
      y: modelTableView.frame.minY - 1,
      width: modelTableView.frame.width + 2,
      height: CGFloat(currentModels.count * 30 + 2)
    )
  }

  @objc func logoButton() {
    selection.selectionChanged()
    if let link = URL(string: "https://www.ultralytics.com") {
      UIApplication.shared.open(link)
    }
  }

  private func setupTableView() {
    modelTableView.delegate = self
    modelTableView.dataSource = self
    modelTableView.register(
      ModelTableViewCell.self, forCellReuseIdentifier: ModelTableViewCell.identifier)

    modelTableView.backgroundColor = .clear
    modelTableView.separatorStyle = .none
    modelTableView.isScrollEnabled = false

    tableViewBGView.backgroundColor = .darkGray.withAlphaComponent(0.3)
    tableViewBGView.layer.cornerRadius = 5  // 選択時の枠のcorner radiusに合わせる
    tableViewBGView.clipsToBounds = true

    view.addSubview(tableViewBGView)
    view.addSubview(modelTableView)

    modelTableView.translatesAutoresizingMaskIntoConstraints = false
    tableViewBGView.frame = CGRect(
      x: modelTableView.frame.minX - 1,
      y: modelTableView.frame.minY - 1,
      width: modelTableView.frame.width + 2,
      height: CGFloat(currentModels.count * 30 + 2)
    )
  }

  private func setupButtons() {
    let config = UIImage.SymbolConfiguration(pointSize: 20, weight: .regular, scale: .default)
    shareButton.setImage(
      UIImage(systemName: "square.and.arrow.up", withConfiguration: config), for: .normal)
    shareButton.addGestureRecognizer(
      UITapGestureRecognizer(target: self, action: #selector(shareButtonTapped)))
    view.addSubview(shareButton)

    logoImage.isUserInteractionEnabled = true
    logoImage.addGestureRecognizer(
      UITapGestureRecognizer(target: self, action: #selector(logoButton)))
  }

  override func viewDidLayoutSubviews() {
    super.viewDidLayoutSubviews()

    if view.bounds.width > view.bounds.height {
      shareButton.tintColor = .darkGray
      let tableViewWidth = view.bounds.width * 0.2
      modelTableView.frame = CGRect(
        x: segmentedControl.frame.maxX + 20, y: 20, width: tableViewWidth, height: 200)
    } else {
      shareButton.tintColor = .systemGray
      let tableViewWidth = view.bounds.width * 0.4
      modelTableView.frame = CGRect(
        x: view.bounds.width - tableViewWidth - 8,
        y: segmentedControl.frame.maxY + 25,
        width: tableViewWidth,
        height: 200)
    }

    shareButton.frame = CGRect(
      x: view.bounds.maxX - 49.5,
      y: view.bounds.maxY - 66,
      width: 49.5,
      height: 49.5
    )

    tableViewBGView.frame = CGRect(
      x: modelTableView.frame.minX - 1,
      y: modelTableView.frame.minY - 1,
      width: modelTableView.frame.width + 2,
      height: CGFloat(currentModels.count * 30 + 2)
    )
  }

  @objc func shareButtonTapped() {
    selection.selectionChanged()
    yoloView.capturePhoto { [weak self] captured in
      guard let self = self else { return }
      if let image = captured {
        DispatchQueue.main.async {
          let activityViewController = UIActivityViewController(
            activityItems: [image], applicationActivities: nil
          )
          activityViewController.popoverPresentationController?.sourceView = self.View0
          self.present(activityViewController, animated: true, completion: nil)
        }
      } else {
        print("error capturing photo")
      }
    }
  }

<<<<<<< HEAD
  @objc func recordScreen() {
    let recorder = RPScreenRecorder.shared()
    recorder.isMicrophoneEnabled = true

    if !recorder.isRecording {
      AudioServicesPlaySystemSound(1117)
      recordButton.tintColor = .red
      recorder.startRecording { error in
        if let error = error {
          print("Screen recording start error: \(error)")
        } else {
          print("Started screen recording.")
        }
      }
    } else {
      AudioServicesPlaySystemSound(1118)
      if view.bounds.width > view.bounds.height {
        recordButton.tintColor = .darkGray
      } else {
        recordButton.tintColor = .systemGray
      }
      recorder.stopRecording { previewVC, error in
        if let error = error {
          print("Stop recording error: \(error)")
        }
        if let previewVC = previewVC {
          previewVC.previewControllerDelegate = self
          self.present(previewVC, animated: true, completion: nil)
        }
      }
    }
  }
  
  @objc func sliderValueChanged(_ sender: UISlider) {
    // Send threshold values to external display
    let conf = Double(round(100 * yoloView.sliderConf.value)) / 100
    let iou = Double(round(100 * yoloView.sliderIoU.value)) / 100
    let maxItems = Int(yoloView.sliderNumItems.value)
    
    NotificationCenter.default.post(
      name: .thresholdDidChange,
      object: nil,
      userInfo: [
        "conf": conf,
        "iou": iou,
        "maxItems": maxItems
      ]
    )
    
    print("📊 Threshold changed - Conf: \(conf), IoU: \(iou), Max items: \(maxItems)")
  }
  
  deinit {
    NotificationCenter.default.removeObserver(self)
  }
  
  private func debugCheckModelFolders() {
    print("\n🔍 DEBUG: Checking model folders...")
    let folders = ["DetectModels", "SegmentModels", "ClassifyModels", "PoseModels", "OBBModels"]
    
    for folder in folders {
      if let folderURL = Bundle.main.url(forResource: folder, withExtension: nil) {
        print("✅ \(folder) found at: \(folderURL.path)")
        
        do {
          let files = try FileManager.default.contentsOfDirectory(at: folderURL, includingPropertiesForKeys: nil)
          let models = files.filter { $0.pathExtension == "mlmodel" || $0.pathExtension == "mlpackage" }
          print("   📦 Models: \(models.map { $0.lastPathComponent })")
        } catch {
          print("   ❌ Error reading folder: \(error)")
        }
      } else {
        print("❌ \(folder) NOT FOUND in bundle")
      }
    }
    print("\n")
  }
=======
>>>>>>> 9afb6edd
}

// MARK: - UITableViewDataSource, UITableViewDelegate
extension ViewController: UITableViewDataSource, UITableViewDelegate {

  func tableView(_ tableView: UITableView, numberOfRowsInSection section: Int) -> Int {
    return currentModels.count
  }

  func tableView(_ tableView: UITableView, heightForRowAt indexPath: IndexPath) -> CGFloat {
    return 30
  }

  func tableView(_ tableView: UITableView, cellForRowAt indexPath: IndexPath) -> UITableViewCell {
    // Get custom cell
    let cell =
      tableView.dequeueReusableCell(withIdentifier: ModelTableViewCell.identifier, for: indexPath)
      as! ModelTableViewCell
    let entry = currentModels[indexPath.row]

    // Check if the model is remote and not yet downloaded
    let isDownloaded =
      entry.isRemote ? ModelCacheManager.shared.isModelDownloaded(key: entry.identifier) : true

    // Format model name using the processString function
    let formattedName = processString(entry.displayName)

    // Configure the cell
    cell.configure(with: formattedName, isRemote: entry.isRemote, isDownloaded: isDownloaded)

    return cell
  }

  func tableView(_ tableView: UITableView, didSelectRowAt indexPath: IndexPath) {
    selection.selectionChanged()

    selectedIndexPath = indexPath
    let selectedEntry = currentModels[indexPath.row]

    loadModel(entry: selectedEntry, forTask: currentTask)
  }

  // This method is no longer needed as we adjust cell background layout in layoutSubviews

}

// MARK: - YOLOViewDelegate
extension ViewController {
  func yoloView(_ view: YOLOView, didUpdatePerformance fps: Double, inferenceTime: Double) {
    DispatchQueue.main.async {
      self.labelFPS.text = String(format: "%.1f FPS - %.1f ms", fps, inferenceTime)
      self.labelFPS.textColor = .white
    }
  }

  func yoloView(_ view: YOLOView, didReceiveResult result: YOLOResult) {
    DispatchQueue.main.async {
      // Share results with external display
      ExternalDisplayManager.shared.shareResults(result)
      
      // Also send via notification for direct communication
      NotificationCenter.default.post(
        name: .yoloResultsAvailable,
        object: nil,
        userInfo: ["result": result]
      )
    }
  }

}
<|MERGE_RESOLUTION|>--- conflicted
+++ resolved
@@ -876,7 +876,6 @@
     }
   }
 
-<<<<<<< HEAD
   @objc func recordScreen() {
     let recorder = RPScreenRecorder.shared()
     recorder.isMicrophoneEnabled = true
@@ -954,8 +953,7 @@
     }
     print("\n")
   }
-=======
->>>>>>> 9afb6edd
+
 }
 
 // MARK: - UITableViewDataSource, UITableViewDelegate
