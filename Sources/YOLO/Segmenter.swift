--- conflicted
+++ resolved
@@ -264,12 +264,7 @@
 
     let featurePointer = feature.dataPointer.assumingMemoryBound(to: Float.self)
     let pointerWrapper = FloatPointerWrapper(featurePointer)
-<<<<<<< HEAD
     let resultsWrapper = ResultsWrapper(capacity: min(numAnchors / 10, 100))
-=======
-    _ = DispatchQueue(label: "resultsQueue", attributes: .concurrent)
-    let resultsLock = NSLock()
->>>>>>> 1a2ca1a5
 
     // Pre-allocate reusable arrays outside the loop
     let classProbs = UnsafeMutableBufferPointer<Float>.allocate(capacity: numClasses)
@@ -316,14 +311,8 @@
         }
 
         let result = (boundingBox, Int(maxClassIndex), maxClassValue, maskProbs)
-<<<<<<< HEAD
         resultsWrapper.append(result)
-=======
-        
-        resultsLock.lock()
-        resultsWrapper.append(result)
-        resultsLock.unlock()
->>>>>>> 1a2ca1a5
+
       }
     }
 
