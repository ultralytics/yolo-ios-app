<a href="https://www.ultralytics.com/"><img src="https://raw.githubusercontent.com/ultralytics/assets/main/logo/Ultralytics_Logotype_Original.svg" width="320" alt="Ultralytics logo"></a>

# YOLO Swift Package: Simple, Powerful YOLO Integration in Swift

The YOLO Swift Package provides an easy way to integrate Core ML-exported [Ultralytics YOLO](https://docs.ultralytics.com/) models into your native Swift applications. It supports multiple computer vision tasks, including [Object Detection](https://docs.ultralytics.com/tasks/detect/), [Instance Segmentation](https://docs.ultralytics.com/tasks/segment/), [Image Classification](https://docs.ultralytics.com/tasks/classify/), [Pose Estimation](https://docs.ultralytics.com/tasks/pose/), and [Oriented Bounding Box Detection](https://docs.ultralytics.com/tasks/obb/). With minimal code, you can add powerful YOLO-based features to your app and leverage real-time inference with camera streams in both [SwiftUI](https://developer.apple.com/xcode/swiftui/) and [UIKit](https://developer.apple.com/documentation/uikit).

[![Ultralytics Actions](https://github.com/ultralytics/yolo-ios-app/actions/workflows/format.yml/badge.svg)](https://github.com/ultralytics/yolo-ios-app/actions/workflows/format.yml)
[![Ultralytics Discord](https://img.shields.io/discord/1089800235347353640?logo=discord&logoColor=white&label=Discord&color=blue)](https://discord.com/invite/ultralytics)
[![Ultralytics Forums](https://img.shields.io/discourse/users?server=https%3A%2F%2Fcommunity.ultralytics.com&logo=discourse&label=Forums&color=blue)](https://community.ultralytics.com/)
[![Ultralytics Reddit](https://img.shields.io/reddit/subreddit-subscribers/ultralytics?style=flat&logo=reddit&logoColor=white&label=Reddit&color=blue)](https://reddit.com/r/ultralytics)

- [✨ Features](#-features)
- [📋 Requirements](#-requirements)
- [🚀 Installation](#-installation)
- [💡 Usage](#-usage)
  - [YOLO Class (Inference)](#yolo-class-inference)
  - [YOLOCamera / YOLOView (Real-Time Camera Inference)](#yolocamera--yoloview-real-time-camera-inference)
- [🤝 Contributing](contributing)
- [📜 License](license)

## ✨ Features

- ✅ **Simple API**: Easily utilize Core ML YOLO models with Python-like code syntax in [Swift](https://developer.apple.com/swift/).
- ✅ **Multiple Task Support**: Handles Object Detection, Segmentation, Classification, Pose Estimation, and Oriented Bounding Box Detection tasks seamlessly. Explore more about these tasks in the [Ultralytics documentation](https://docs.ultralytics.com/tasks/).
- ✅ **SwiftUI / UIKit Integration**: Includes pre-built view components for straightforward integration of real-time camera inference.
- ✅ **URL-Based Model Loading**: Load models directly from remote URLs with automatic downloading and caching functionality.
- ✅ **Lightweight & Extensible**: Installs quickly via [Swift Package Manager](https://www.swift.org/package-manager/) with no external dependencies beyond Apple's frameworks.

## 📋 Requirements

| Platform | Minimum Version | Notes                                                                                                    |
| -------- | --------------- | -------------------------------------------------------------------------------------------------------- |
| iOS      | 13.0+           | Suitable for iPhone / iPad                                                                               |
| macOS    | 10.15+          | Camera functionality may depend on hardware availability                                                 |
| tvOS     | 13.0+           | Consider performance implications of [Core ML](https://developer.apple.com/documentation/coreml) on tvOS |
| watchOS  | 6.0+            | Limited use cases due to hardware constraints                                                            |

- **Swift 5.7+**: Required for modern language features.
- **Xcode 14.0+**: Needed to leverage Core ML and the latest [Swift Concurrency](https://developer.apple.com/documentation/swift/concurrency) features. Download from the [Apple Developer site](https://developer.apple.com/xcode/).

## 🚀 Installation

### Swift Package Manager

In Xcode, navigate to `File > Add Packages...` and enter the repository URL:

```
https://github.com/ultralytics/yolo-ios-app.git
```

Select the repository when it appears. Choose the `main` branch or the latest version tag.

Next, in the "Choose Package Products for yolo-ios-app.git" popup, specify your app project in Add to Target and click Add package.

If the package has been added to your project, you’re successful.

(Optional)

Or specify the target in your `Package.swift` file:

```swift
// In your Package.swift dependencies array
dependencies: [
    .package(url: "https://github.com/ultralytics/yolo-ios-app.git", branch: "main") // Or specify a version tag
]

// In your target's dependencies
.target(
    name: "YourTarget",
    dependencies: [
        .product(name: "YOLO", package: "yolo-ios-app") // Use the package name defined above
    ]
)
```

Once added, the YOLO Swift Package will be automatically integrated into your project.

## 💡 Usage

The YOLO Swift Package primarily provides two main components: the **`YOLO` class** for inference and **`YOLOCamera` / `YOLOView`** for real-time camera integration.

### Import

Start by importing the package in your Swift files:

```swift
import YOLO
```

### YOLO Class (Inference)

Use the `YOLO` class for performing inference on static images ([`UIImage`](https://developer.apple.com/documentation/uikit/uiimage), `CIImage`, `CGImage`), image file paths, or URLs. It supports various tasks like Object Detection, Segmentation, Classification, Pose Estimation, and Oriented Bounding Box Detection.

Initialize the `YOLO` class with a valid Ultralytics YOLO model exported to Core ML format (either a compiled `.mlmodelc` directory included in your app [bundle](https://developer.apple.com/documentation/foundation/bundle) or a path to an uncompiled `.mlmodel` file).

```swift
import YOLO
import UIKit // Or AppKit for macOS

// --- Initialization ---
// Initialize with a model file name included in the app bundle (automatically finds .mlmodelc)
guard let model = try? YOLO(modelFileName: "yolo11n", task: .detect) else {
    fatalError("Failed to load YOLO model.")
}

// Or initialize with a specific path to a .mlmodel file
let modelPath = Bundle.main.path(forResource: "yolo11n", ofType: "mlmodel")!
guard let model = try? YOLO(modelPath: modelPath, task: .detect) else {
    fatalError("Failed to load YOLO model.")
}

// Or initialize with a remote URL (model will be downloaded and cached automatically)
let modelURL = URL(string: "https://github.com/ultralytics/assets/releases/download/v8.3.0/yolo11n.mlpackage.zip")!
guard let model = try? YOLO(url: modelURL, task: .detect) else {
    fatalError("Failed to load YOLO model from URL.")
}

// --- Inference ---
// Load an image (replace with your image loading logic)
guard let image = UIImage(named: "your_image_name") else { // Or load CGImage, CIImage
    fatalError("Failed to load image.")
}

// Perform inference
do {
    let results = try model.predict(source: image) // Can also accept CGImage, CIImage, file path String, or URL

    // Process results based on the task
    switch model.task {
    case .detect:
        // Access detection results (bounding boxes, confidences, classes)
        for result in results {
            print("Detected object: \(result.label) with confidence \(result.confidence) at \(result.rect)")
        }
    case .segment:
        // Access segmentation results (masks, bounding boxes, etc.)
        // Note: Mask processing might require additional steps depending on your needs.
        for result in results {
            print("Segmented object: \(result.label) with mask area...") // Access result.mask
        }
    // Add cases for .classify, .pose, .obb as needed
    default:
        print("Processing results for task: \(model.task)")
    }

} catch {
    print("Error performing inference: \(error)")
}
```

### YOLOCamera / YOLOView (Real-Time Camera Inference)

The package provides convenient SwiftUI (`YOLOCamera`) and UIKit (`YOLOView`) components for real-time inference using the device's camera stream. Add these views to your layout, and they handle the camera input and on-device model inference automatically.

**\*If you use the real-time camera feature, be sure to add "Privacy - Camera Usage Description" to your app's Info.Plist.**

#### SwiftUI Example

```swift
import YOLO // Ensure YOLO is imported
import SwiftUI

struct CameraView: View {
    var body: some View {
        // Use YOLOCamera for real-time inference in SwiftUI
        YOLOCamera(
            modelPathOrName: "yolo11n-seg", // Model file name in bundle
            task: .segment,             // Specify the task
            cameraPosition: .back       // Use the back camera
            // Optional confidenceThreshold parameter can be added here
        )
        .edgesIgnoringSafeArea(.all) // Optional: make the view full-screen
        // Add error handling if needed
        .onAppear {
            // Request camera permissions if not already granted
        }
    }
}

// Alternative: Initialize with remote URL
struct CameraViewWithURL: View {
    var body: some View {
        YOLOCamera(
            url: URL(string: "https://github.com/ultralytics/assets/releases/download/v8.3.0/yolo11n-seg.mlpackage.zip")!,
            task: .segment,
            cameraPosition: .back
        )
        .edgesIgnoringSafeArea(.all)
    }
}
```

#### UIKit Example

```swift
import YOLO // Ensure YOLO is imported
import UIKit
import AVFoundation // Needed for camera permission check

class CameraViewController: UIViewController {
    var yoloView: YOLOView?

    override func viewDidLoad() {
        super.viewDidLoad()
        setupCameraView()
    }

    func setupCameraView() {
        // Check for camera permissions using AVFoundation
        AVCaptureDevice.requestAccess(for: .video) { [weak self] granted in
            guard let self = self else { return }
            DispatchQueue.main.async {
                if granted {
                    // Initialize YOLOView on the main thread after permission check
                    self.yoloView = YOLOView(
                        frame: self.view.bounds,
                        modelFileName: "yolo11n-seg", // Model file name in bundle
                        task: .segment,             // Specify the task
                        cameraPosition: .back       // Use the back camera
                        // Optional confidenceThreshold parameter can be added here
                    )
                    // Handle potential initialization errors
                    if let yoloView = self.yoloView {
                        yoloView.autoresizingMask = [.flexibleWidth, .flexibleHeight]
                        self.view.addSubview(yoloView)
                        // Start the camera session if needed (often handled internally by YOLOView)
                    } else {
                        print("Error: Failed to initialize YOLOView.")
                        // Show an error message to the user
                    }
                } else {
                    print("Error: Camera permission denied.")
                    // Show an error message or guide the user to settings
                }
            }
        }
    }

    override func viewWillDisappear(_ animated: Bool) {
        super.viewWillDisappear(animated)
        // Stop the camera session when the view disappears (often handled internally)
        yoloView?.stopSession()
    }

    override func viewWillAppear(_ animated: Bool) {
        super.viewWillAppear(animated)
        // Restart the camera session if needed (often handled internally)
        yoloView?.startSession()
    }
}
```

With just a few lines of code, you can integrate real-time, YOLO-based inference into your application's camera feed. For more advanced use cases, explore the customization options available for these components.
<<<<<<< HEAD
=======

### Threshold Configuration

Both `YOLO` and `YOLOView`/`YOLOCamera` classes provide methods to configure detection thresholds:

#### YOLO Class Methods

```swift
// Set individual thresholds
model.setNumItemsThreshold(100)        // Maximum number of detections (default: 30)
model.setConfidenceThreshold(0.5)      // Confidence threshold 0.0-1.0 (default: 0.25)
model.setIouThreshold(0.6)             // IoU threshold for NMS 0.0-1.0 (default: 0.4)

// Or set all thresholds at once
model.setThresholds(numItems: 100, confidence: 0.5, iou: 0.6)

// Get current threshold values
let numItems = model.getNumItemsThreshold()       // Returns Int?
let confidence = model.getConfidenceThreshold()   // Returns Double?
let iou = model.getIouThreshold()                 // Returns Double?
```

#### YOLOView/YOLOCamera Methods

```swift
// For UIKit (YOLOView)
yoloView.setNumItemsThreshold(50)
yoloView.setConfidenceThreshold(0.3)
yoloView.setIouThreshold(0.5)

// Or set all at once
yoloView.setThresholds(numItems: 50, confidence: 0.3, iou: 0.5)

// Get current values
let numItems = yoloView.getNumItemsThreshold()    // Returns Int
let confidence = yoloView.getConfidenceThreshold() // Returns Double
let iou = yoloView.getIouThreshold()              // Returns Double

// For SwiftUI (YOLOCamera) - set during initialization
YOLOCamera(
    modelPathOrName: "yolo11n",
    task: .detect,
    cameraPosition: .back
)
.onAppear {
}
```

**Note:**

- `numItemsThreshold`: Controls the maximum number of detections returned
- `confidenceThreshold`: Filters out detections below this confidence level
- `iouThreshold`: Controls Non-Maximum Suppression overlap threshold
>>>>>>> 07f310e2

## ⚙️ How to Obtain YOLO Core ML Models

You can get [Ultralytics YOLO](https://github.com/ultralytics/ultralytics) models compatible with this package in Core ML format using two methods:

### 1. Download Pre-Exported Models

You can download pre-exported Core ML models (compiled `.mlmodelc` directories or `.mlmodel` files) directly from the Assets section of the [Ultralytics YOLO releases page](https://github.com/ultralytics/ultralytics/releases). Look for files ending in `.mlpackage` or `.mlmodel`. We recommend using models quantized to [INT8](https://www.ultralytics.com/glossary/model-quantization) for better performance on mobile devices.

[Download YOLO Core ML Models (GitHub Releases)](https://github.com/ultralytics/ultralytics/releases)

After downloading, add the `.mlmodel` file or the `.mlmodelc` directory (often within an `.mlpackage`) to your Xcode project. Ensure it's included in your app target's "Copy Bundle Resources" build phase.

### 2. Export Using the Ultralytics Python Package

You can export models to the Core ML format yourself using the `ultralytics` Python package. This gives you more control over the export process, such as choosing different model sizes or export settings.

First, install the `ultralytics` package using [pip](https://pip.pypa.io/en/stable/):

```bash
pip install ultralytics
```

Then, use the following Python script to export your desired [YOLO11](https://docs.ultralytics.com/models/yolo11/) models (or other YOLO versions like [YOLOv8](https://docs.ultralytics.com/models/yolov8/)). The example below exports YOLO11 detection models in various sizes to Core ML INT8 format, including [NMS](https://www.ultralytics.com/glossary/non-maximum-suppression-nms) for detection models.

```python
from ultralytics import YOLO

# Example: Export YOLO11 detection models
for size in ("n", "s", "m", "l", "x"):
    # Load a YOLO11 PyTorch model
    model = YOLO(f"yolo11{size}.pt")  # Assumes you have the .pt file locally or downloads it

    # Export the PyTorch model to CoreML INT8 format (with NMS for detection)
    # imgsz can be adjusted based on expected input size
    model.export(format="coreml", int8=True, nms=True, imgsz=[640, 384])
    print(f"Exported yolo11{size}.mlmodel with NMS")

# Example: Export a YOLO11 segmentation model (without CoreML NMS)
seg_model = YOLO("yolo11n-seg.pt")
seg_model.export(format="coreml", int8=True, imgsz=[640, 384])  # NMS=False (or omitted) for non-detection tasks
print("Exported yolo11n-seg.mlmodel without NMS")

# Similarly for other tasks:
# cls_model = YOLO("yolo11n-cls.pt")
# cls_model.export(format="coreml", int8=True, imgsz=[224, 224]) # Classification often uses smaller imgsz

# pose_model = YOLO("yolo11n-pose.pt")
# pose_model.export(format="coreml", int8=True, imgsz=[640, 384])

# obb_model = YOLO("yolo11n-obb.pt")
# obb_model.export(format="coreml", int8=True, imgsz=[640, 384])
```

This script assumes you have the base [PyTorch](https://pytorch.org/) (`.pt`) models available. For detailed export options, refer to the [Ultralytics Core ML export documentation](https://docs.ultralytics.com/integrations/coreml/).

**Important Note on NMS:** The `nms=True` flag during export adds Core ML's built-in Non-Maximum Suppression layers, which is **only applicable to detection models**. For segmentation, pose estimation, and OBB tasks, export with `nms=False` (or omit the argument). This YOLO Swift Package includes optimized Swift implementations of NMS for these other tasks, which are applied automatically after inference. Using `nms=True` for non-detection models may lead to export errors or incorrect behavior.

## 🤝 Contributing

Contributions are welcome! Whether it's bug reports, feature requests, or code contributions, please feel free to open an issue or submit a pull request on the [GitHub repository](https://github.com/ultralytics/yolo-ios-app). Check the [`contributing`](contributing) guide for more details on how to get involved. We appreciate your help in making this package better! You can also join the conversation on [Discord](https://discord.com/invite/ultralytics).

## 📜 License

This project is licensed under the [AGPL-3.0 License](https://opensource.org/license/agpl-v3). See the [`license`](license) file for details. For alternative licensing options, please visit [Ultralytics Licensing](https://www.ultralytics.com/license).<|MERGE_RESOLUTION|>--- conflicted
+++ resolved
@@ -251,8 +251,6 @@
 ```
 
 With just a few lines of code, you can integrate real-time, YOLO-based inference into your application's camera feed. For more advanced use cases, explore the customization options available for these components.
-<<<<<<< HEAD
-=======
 
 ### Threshold Configuration
 
@@ -306,7 +304,6 @@
 - `numItemsThreshold`: Controls the maximum number of detections returned
 - `confidenceThreshold`: Filters out detections below this confidence level
 - `iouThreshold`: Controls Non-Maximum Suppression overlap threshold
->>>>>>> 07f310e2
 
 ## ⚙️ How to Obtain YOLO Core ML Models
 
