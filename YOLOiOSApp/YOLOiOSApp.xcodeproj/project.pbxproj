// !$*UTF8*$!
{
	archiveVersion = 1;
	classes = {
	};
	objectVersion = 60;
	objects = {

/* Begin PBXBuildFile section */
		633BC6FB22EDE73D00821BCA /* Settings.bundle in Resources */ = {isa = PBXBuildFile; fileRef = 633BC6FA22EDE73D00821BCA /* Settings.bundle */; };
		636EFCAA21E62DD300DE43BC /* ViewController.swift in Sources */ = {isa = PBXBuildFile; fileRef = 636EFC9C21E62DD300DE43BC /* ViewController.swift */; };
		636EFCAB21E62DD300DE43BC /* ViewController+ExternalDisplay.swift in Sources */ = {isa = PBXBuildFile; fileRef = 636EFC9D21E62DD300DE43BC /* ViewController+ExternalDisplay.swift */; };
		636EFCB321E62DD300DE43BC /* AppDelegate.swift in Sources */ = {isa = PBXBuildFile; fileRef = 636EFCA721E62DD300DE43BC /* AppDelegate.swift */; };
		636EFCB921E62E3900DE43BC /* Assets.xcassets in Resources */ = {isa = PBXBuildFile; fileRef = 636EFCB821E62E3900DE43BC /* Assets.xcassets */; };
		63CF371F2514455300E2DEA1 /* LaunchScreen.storyboard in Resources */ = {isa = PBXBuildFile; fileRef = 6323C44D22186177008AE681 /* LaunchScreen.storyboard */; };
		63CF37202514455300E2DEA1 /* Main.storyboard in Resources */ = {isa = PBXBuildFile; fileRef = 6323C44F22186177008AE681 /* Main.storyboard */; };
		63CF37212514455300E2DEA1 /* ultralytics_yolo_logotype.png in Resources */ = {isa = PBXBuildFile; fileRef = 6323C45122186177008AE681 /* ultralytics_yolo_logotype.png */; };
		73220ED32D373C2E00A94B92 /* YOLO in Frameworks */ = {isa = PBXBuildFile; productRef = 73220ED22D373C2E00A94B92 /* YOLO */; };
		734B44482D42F7CF00D2CA6A /* DetectModels in Resources */ = {isa = PBXBuildFile; fileRef = 734B44432D42F7CF00D2CA6A /* DetectModels */; };
		734B44492D42F7CF00D2CA6A /* ClassifyModels in Resources */ = {isa = PBXBuildFile; fileRef = 734B44442D42F7CF00D2CA6A /* ClassifyModels */; };
		734B444A2D42F7CF00D2CA6A /* OBBModels in Resources */ = {isa = PBXBuildFile; fileRef = 734B44452D42F7CF00D2CA6A /* OBBModels */; };
		734B444B2D42F7CF00D2CA6A /* PoseModels in Resources */ = {isa = PBXBuildFile; fileRef = 734B44462D42F7CF00D2CA6A /* PoseModels */; };
		734B444C2D42F7CF00D2CA6A /* SegmentModels in Resources */ = {isa = PBXBuildFile; fileRef = 734B44472D42F7CF00D2CA6A /* SegmentModels */; };
		737AB29E2E3E6418003FA92B /* SceneDelegate.swift in Sources */ = {isa = PBXBuildFile; fileRef = 737AB29D2E3E6418003FA92B /* SceneDelegate.swift */; };
		737AB29F2E3E6418003FA92B /* NotificationExtensions.swift in Sources */ = {isa = PBXBuildFile; fileRef = 737AB29C2E3E6418003FA92B /* NotificationExtensions.swift */; };
		737AB2A02E3E6418003FA92B /* ExternalViewController.swift in Sources */ = {isa = PBXBuildFile; fileRef = 737AB29B2E3E6418003FA92B /* ExternalViewController.swift */; };
		737AB2A12E3E6418003FA92B /* ExternalDisplayManager.swift in Sources */ = {isa = PBXBuildFile; fileRef = 737AB2992E3E6418003FA92B /* ExternalDisplayManager.swift */; };
		737AB2A22E3E6418003FA92B /* ExternalSceneDelegate.swift in Sources */ = {isa = PBXBuildFile; fileRef = 737AB29A2E3E6418003FA92B /* ExternalSceneDelegate.swift */; };
		73D95D162D45DA510050E640 /* ModelDownloadManager.swift in Sources */ = {isa = PBXBuildFile; fileRef = 73D95D152D45DA510050E640 /* ModelDownloadManager.swift */; };
		73D95D192D45DAA50050E640 /* ZIPFoundation in Frameworks */ = {isa = PBXBuildFile; productRef = 73D95D182D45DAA50050E640 /* ZIPFoundation */; };
		73D95D1B2D45DB800050E640 /* RemoteModels.swift in Sources */ = {isa = PBXBuildFile; fileRef = 73D95D1A2D45DB800050E640 /* RemoteModels.swift */; };
/* End PBXBuildFile section */

/* Begin PBXFileReference section */
		6323C44D22186177008AE681 /* LaunchScreen.storyboard */ = {isa = PBXFileReference; lastKnownFileType = file.storyboard; path = LaunchScreen.storyboard; sourceTree = "<group>"; };
		6323C44F22186177008AE681 /* Main.storyboard */ = {isa = PBXFileReference; lastKnownFileType = file.storyboard; path = Main.storyboard; sourceTree = "<group>"; };
		6323C45122186177008AE681 /* ultralytics_yolo_logotype.png */ = {isa = PBXFileReference; lastKnownFileType = image.png; path = ultralytics_yolo_logotype.png; sourceTree = "<group>"; };
		632892DF22EB3DB100A12D9C /* Info.plist */ = {isa = PBXFileReference; fileEncoding = 4; lastKnownFileType = text.plist.info; path = Info.plist; sourceTree = "<group>"; };
		633BC6FA22EDE73D00821BCA /* Settings.bundle */ = {isa = PBXFileReference; lastKnownFileType = "wrapper.plug-in"; path = Settings.bundle; sourceTree = "<group>"; };
		636EFC9C21E62DD300DE43BC /* ViewController.swift */ = {isa = PBXFileReference; fileEncoding = 4; lastKnownFileType = sourcecode.swift; path = ViewController.swift; sourceTree = "<group>"; };
		636EFC9D21E62DD300DE43BC /* ViewController+ExternalDisplay.swift */ = {isa = PBXFileReference; fileEncoding = 4; lastKnownFileType = sourcecode.swift; path = "ViewController+ExternalDisplay.swift"; sourceTree = "<group>"; };
		636EFCA721E62DD300DE43BC /* AppDelegate.swift */ = {isa = PBXFileReference; fileEncoding = 4; lastKnownFileType = sourcecode.swift; path = AppDelegate.swift; sourceTree = "<group>"; };
		636EFCB821E62E3900DE43BC /* Assets.xcassets */ = {isa = PBXFileReference; lastKnownFileType = folder.assetcatalog; path = Assets.xcassets; sourceTree = "<group>"; };
		734B44432D42F7CF00D2CA6A /* DetectModels */ = {isa = PBXFileReference; lastKnownFileType = folder; path = DetectModels; sourceTree = "<group>"; };
		734B44442D42F7CF00D2CA6A /* ClassifyModels */ = {isa = PBXFileReference; lastKnownFileType = folder; path = ClassifyModels; sourceTree = "<group>"; };
		734B44452D42F7CF00D2CA6A /* OBBModels */ = {isa = PBXFileReference; lastKnownFileType = folder; path = OBBModels; sourceTree = "<group>"; };
		734B44462D42F7CF00D2CA6A /* PoseModels */ = {isa = PBXFileReference; lastKnownFileType = folder; path = PoseModels; sourceTree = "<group>"; };
		734B44472D42F7CF00D2CA6A /* SegmentModels */ = {isa = PBXFileReference; lastKnownFileType = folder; path = SegmentModels; sourceTree = "<group>"; };
		737AB2992E3E6418003FA92B /* ExternalDisplayManager.swift */ = {isa = PBXFileReference; lastKnownFileType = sourcecode.swift; path = ExternalDisplayManager.swift; sourceTree = "<group>"; };
		737AB29A2E3E6418003FA92B /* ExternalSceneDelegate.swift */ = {isa = PBXFileReference; lastKnownFileType = sourcecode.swift; path = ExternalSceneDelegate.swift; sourceTree = "<group>"; };
		737AB29B2E3E6418003FA92B /* ExternalViewController.swift */ = {isa = PBXFileReference; lastKnownFileType = sourcecode.swift; path = ExternalViewController.swift; sourceTree = "<group>"; };
		737AB29C2E3E6418003FA92B /* NotificationExtensions.swift */ = {isa = PBXFileReference; lastKnownFileType = sourcecode.swift; path = NotificationExtensions.swift; sourceTree = "<group>"; };
		737AB29D2E3E6418003FA92B /* SceneDelegate.swift */ = {isa = PBXFileReference; lastKnownFileType = sourcecode.swift; path = SceneDelegate.swift; sourceTree = "<group>"; };
		73D95D152D45DA510050E640 /* ModelDownloadManager.swift */ = {isa = PBXFileReference; lastKnownFileType = sourcecode.swift; path = ModelDownloadManager.swift; sourceTree = "<group>"; };
		73D95D1A2D45DB800050E640 /* RemoteModels.swift */ = {isa = PBXFileReference; lastKnownFileType = sourcecode.swift; path = RemoteModels.swift; sourceTree = "<group>"; };
		7BCB411721C3096100BFC4D0 /* YOLOiOSApp.app */ = {isa = PBXFileReference; explicitFileType = wrapper.application; includeInIndex = 0; path = YOLOiOSApp.app; sourceTree = BUILT_PRODUCTS_DIR; };
/* End PBXFileReference section */

/* Begin PBXFrameworksBuildPhase section */
		7BCB411421C3096100BFC4D0 /* Frameworks */ = {
			isa = PBXFrameworksBuildPhase;
			buildActionMask = 2147483647;
			files = (
				73220ED32D373C2E00A94B92 /* YOLO in Frameworks */,
				73D95D192D45DAA50050E640 /* ZIPFoundation in Frameworks */,
			);
			runOnlyForDeploymentPostprocessing = 0;
		};
/* End PBXFrameworksBuildPhase section */

/* Begin PBXGroup section */
		636EFC9B21E62DD300DE43BC /* YOLOiOSApp */ = {
			isa = PBXGroup;
			children = (
				737AB2992E3E6418003FA92B /* ExternalDisplayManager.swift */,
				737AB29A2E3E6418003FA92B /* ExternalSceneDelegate.swift */,
				737AB29B2E3E6418003FA92B /* ExternalViewController.swift */,
				737AB29C2E3E6418003FA92B /* NotificationExtensions.swift */,
				737AB29D2E3E6418003FA92B /* SceneDelegate.swift */,
				636EFCA721E62DD300DE43BC /* AppDelegate.swift */,
				636EFC9C21E62DD300DE43BC /* ViewController.swift */,
				636EFC9D21E62DD300DE43BC /* ViewController+ExternalDisplay.swift */,
				73D95D152D45DA510050E640 /* ModelDownloadManager.swift */,
				73D95D1A2D45DB800050E640 /* RemoteModels.swift */,
				6323C44D22186177008AE681 /* LaunchScreen.storyboard */,
				6323C44F22186177008AE681 /* Main.storyboard */,
				633BC6FA22EDE73D00821BCA /* Settings.bundle */,
				632892DF22EB3DB100A12D9C /* Info.plist */,
				636EFCB821E62E3900DE43BC /* Assets.xcassets */,
				6323C45122186177008AE681 /* ultralytics_yolo_logotype.png */,
			);
			path = YOLOiOSApp;
			sourceTree = "<group>";
		};
		7BCB410E21C3096100BFC4D0 = {
			isa = PBXGroup;
			children = (
				734B44432D42F7CF00D2CA6A /* DetectModels */,
				734B44442D42F7CF00D2CA6A /* ClassifyModels */,
				734B44472D42F7CF00D2CA6A /* SegmentModels */,
				734B44462D42F7CF00D2CA6A /* PoseModels */,
				734B44452D42F7CF00D2CA6A /* OBBModels */,
				636EFC9B21E62DD300DE43BC /* YOLOiOSApp */,
				7BCB411821C3096100BFC4D0 /* Products */,
			);
			sourceTree = "<group>";
		};
		7BCB411821C3096100BFC4D0 /* Products */ = {
			isa = PBXGroup;
			children = (
				7BCB411721C3096100BFC4D0 /* YOLOiOSApp.app */,
			);
			name = Products;
			sourceTree = "<group>";
		};
/* End PBXGroup section */

/* Begin PBXNativeTarget section */
		7BCB411621C3096100BFC4D0 /* YOLOiOSApp */ = {
			isa = PBXNativeTarget;
			buildConfigurationList = 7BCB412921C3096200BFC4D0 /* Build configuration list for PBXNativeTarget "YOLOiOSApp" */;
			buildPhases = (
				63F890A422A1723300072C38 /* ShellScript */,
				7BCB411321C3096100BFC4D0 /* Sources */,
				7BCB411421C3096100BFC4D0 /* Frameworks */,
				7BCB411521C3096100BFC4D0 /* Resources */,
			);
			buildRules = (
			);
			dependencies = (
			);
			name = YOLOiOSApp;
			productName = YOLO;
			productReference = 7BCB411721C3096100BFC4D0 /* YOLOiOSApp.app */;
			productType = "com.apple.product-type.application";
		};
/* End PBXNativeTarget section */

/* Begin PBXProject section */
		7BCB410F21C3096100BFC4D0 /* Project object */ = {
			isa = PBXProject;
			attributes = {
				BuildIndependentTargetsInParallel = YES;
				LastSwiftUpdateCheck = 1010;
				LastUpgradeCheck = 1640;
				ORGANIZATIONNAME = Ultralytics;
				TargetAttributes = {
					7BCB411621C3096100BFC4D0 = {
						CreatedOnToolsVersion = 10.1;
						LastSwiftMigration = 1020;
					};
				};
			};
			buildConfigurationList = 7BCB411221C3096100BFC4D0 /* Build configuration list for PBXProject "YOLOiOSApp" */;
			compatibilityVersion = "Xcode 9.3";
			developmentRegion = en;
			hasScannedForEncodings = 0;
			knownRegions = (
				en,
				Base,
			);
			mainGroup = 7BCB410E21C3096100BFC4D0;
			packageReferences = (
				73220ED12D373C2E00A94B92 /* XCLocalSwiftPackageReference "../" */,
				73D95D172D45DAA50050E640 /* XCRemoteSwiftPackageReference "ZIPFoundation" */,
			);
			productRefGroup = 7BCB411821C3096100BFC4D0 /* Products */;
			projectDirPath = "";
			projectRoot = "";
			targets = (
				7BCB411621C3096100BFC4D0 /* YOLOiOSApp */,
			);
		};
/* End PBXProject section */

/* Begin PBXResourcesBuildPhase section */
		7BCB411521C3096100BFC4D0 /* Resources */ = {
			isa = PBXResourcesBuildPhase;
			buildActionMask = 2147483647;
			files = (
				734B44482D42F7CF00D2CA6A /* DetectModels in Resources */,
				734B44492D42F7CF00D2CA6A /* ClassifyModels in Resources */,
				734B444A2D42F7CF00D2CA6A /* OBBModels in Resources */,
				734B444B2D42F7CF00D2CA6A /* PoseModels in Resources */,
				734B444C2D42F7CF00D2CA6A /* SegmentModels in Resources */,
				636EFCB921E62E3900DE43BC /* Assets.xcassets in Resources */,
				63CF37202514455300E2DEA1 /* Main.storyboard in Resources */,
				63CF37212514455300E2DEA1 /* ultralytics_yolo_logotype.png in Resources */,
				63CF371F2514455300E2DEA1 /* LaunchScreen.storyboard in Resources */,
				633BC6FB22EDE73D00821BCA /* Settings.bundle in Resources */,
			);
			runOnlyForDeploymentPostprocessing = 0;
		};
/* End PBXResourcesBuildPhase section */

/* Begin PBXShellScriptBuildPhase section */
		63F890A422A1723300072C38 /* ShellScript */ = {
			isa = PBXShellScriptBuildPhase;
			alwaysOutOfDate = 1;
			buildActionMask = 2147483647;
			files = (
			);
			inputFileListPaths = (
			);
			inputPaths = (
			);
			outputFileListPaths = (
			);
			outputPaths = (
			);
			runOnlyForDeploymentPostprocessing = 0;
			shellPath = /bin/sh;
			shellScript = "# Type a script or drag a script file from your workspace to insert its path.\nbuildNumber=$(/usr/libexec/PlistBuddy -c \"Print CFBundleVersion\" \"${PROJECT_DIR}/${INFOPLIST_FILE}\")\nbuildNumber=$(($buildNumber + 1))\n/usr/libexec/PlistBuddy -c \"Set :CFBundleVersion $buildNumber\" \"${PROJECT_DIR}/${INFOPLIST_FILE}\"\n";
		};
/* End PBXShellScriptBuildPhase section */

/* Begin PBXSourcesBuildPhase section */
		7BCB411321C3096100BFC4D0 /* Sources */ = {
			isa = PBXSourcesBuildPhase;
			buildActionMask = 2147483647;
			files = (
				73D95D162D45DA510050E640 /* ModelDownloadManager.swift in Sources */,
				73D95D1B2D45DB800050E640 /* RemoteModels.swift in Sources */,
				636EFCB321E62DD300DE43BC /* AppDelegate.swift in Sources */,
				737AB29E2E3E6418003FA92B /* SceneDelegate.swift in Sources */,
				737AB29F2E3E6418003FA92B /* NotificationExtensions.swift in Sources */,
				737AB2A02E3E6418003FA92B /* ExternalViewController.swift in Sources */,
				737AB2A12E3E6418003FA92B /* ExternalDisplayManager.swift in Sources */,
				737AB2A22E3E6418003FA92B /* ExternalSceneDelegate.swift in Sources */,
				636EFCAA21E62DD300DE43BC /* ViewController.swift in Sources */,
				636EFCAB21E62DD300DE43BC /* ViewController+ExternalDisplay.swift in Sources */,
			);
			runOnlyForDeploymentPostprocessing = 0;
		};
/* End PBXSourcesBuildPhase section */

/* Begin XCBuildConfiguration section */
		7BCB412721C3096200BFC4D0 /* Debug */ = {
			isa = XCBuildConfiguration;
			buildSettings = {
				ALWAYS_SEARCH_USER_PATHS = NO;
				ASSETCATALOG_COMPILER_GENERATE_SWIFT_ASSET_SYMBOL_EXTENSIONS = YES;
				CLANG_ANALYZER_NONNULL = YES;
				CLANG_ANALYZER_NUMBER_OBJECT_CONVERSION = YES_AGGRESSIVE;
				CLANG_CXX_LANGUAGE_STANDARD = "gnu++14";
				CLANG_CXX_LIBRARY = "libc++";
				CLANG_ENABLE_MODULES = YES;
				CLANG_ENABLE_OBJC_ARC = YES;
				CLANG_ENABLE_OBJC_WEAK = YES;
				CLANG_WARN_BLOCK_CAPTURE_AUTORELEASING = YES;
				CLANG_WARN_BOOL_CONVERSION = YES;
				CLANG_WARN_COMMA = YES;
				CLANG_WARN_CONSTANT_CONVERSION = YES;
				CLANG_WARN_DEPRECATED_OBJC_IMPLEMENTATIONS = YES;
				CLANG_WARN_DIRECT_OBJC_ISA_USAGE = YES_ERROR;
				CLANG_WARN_DOCUMENTATION_COMMENTS = YES;
				CLANG_WARN_EMPTY_BODY = YES;
				CLANG_WARN_ENUM_CONVERSION = YES;
				CLANG_WARN_INFINITE_RECURSION = YES;
				CLANG_WARN_INT_CONVERSION = YES;
				CLANG_WARN_NON_LITERAL_NULL_CONVERSION = YES;
				CLANG_WARN_OBJC_IMPLICIT_RETAIN_SELF = YES;
				CLANG_WARN_OBJC_LITERAL_CONVERSION = YES;
				CLANG_WARN_OBJC_ROOT_CLASS = YES_ERROR;
				CLANG_WARN_QUOTED_INCLUDE_IN_FRAMEWORK_HEADER = YES;
				CLANG_WARN_RANGE_LOOP_ANALYSIS = YES;
				CLANG_WARN_STRICT_PROTOTYPES = YES;
				CLANG_WARN_SUSPICIOUS_MOVE = YES;
				CLANG_WARN_UNGUARDED_AVAILABILITY = YES_AGGRESSIVE;
				CLANG_WARN_UNREACHABLE_CODE = YES;
				CLANG_WARN__DUPLICATE_METHOD_MATCH = YES;
				CODE_SIGN_IDENTITY = "iPhone Developer";
				COPY_PHASE_STRIP = NO;
				DEBUG_INFORMATION_FORMAT = dwarf;
				ENABLE_STRICT_OBJC_MSGSEND = YES;
				ENABLE_TESTABILITY = YES;
				GCC_C_LANGUAGE_STANDARD = gnu11;
				GCC_DYNAMIC_NO_PIC = NO;
				GCC_NO_COMMON_BLOCKS = YES;
				GCC_OPTIMIZATION_LEVEL = 0;
				GCC_PREPROCESSOR_DEFINITIONS = (
					"DEBUG=1",
					"$(inherited)",
				);
				GCC_WARN_64_TO_32_BIT_CONVERSION = YES;
				GCC_WARN_ABOUT_RETURN_TYPE = YES_ERROR;
				GCC_WARN_UNDECLARED_SELECTOR = YES;
				GCC_WARN_UNINITIALIZED_AUTOS = YES_AGGRESSIVE;
				GCC_WARN_UNUSED_FUNCTION = YES;
				GCC_WARN_UNUSED_VARIABLE = YES;
				IPHONEOS_DEPLOYMENT_TARGET = 14.0;
				MTL_ENABLE_DEBUG_INFO = INCLUDE_SOURCE;
				MTL_FAST_MATH = YES;
				ONLY_ACTIVE_ARCH = YES;
				SDKROOT = iphoneos;
				SWIFT_ACTIVE_COMPILATION_CONDITIONS = DEBUG;
				SWIFT_OPTIMIZATION_LEVEL = "-Onone";
			};
			name = Debug;
		};
		7BCB412821C3096200BFC4D0 /* Release */ = {
			isa = XCBuildConfiguration;
			buildSettings = {
				ALWAYS_SEARCH_USER_PATHS = NO;
				ASSETCATALOG_COMPILER_GENERATE_SWIFT_ASSET_SYMBOL_EXTENSIONS = YES;
				CLANG_ANALYZER_NONNULL = YES;
				CLANG_ANALYZER_NUMBER_OBJECT_CONVERSION = YES_AGGRESSIVE;
				CLANG_CXX_LANGUAGE_STANDARD = "gnu++14";
				CLANG_CXX_LIBRARY = "libc++";
				CLANG_ENABLE_MODULES = YES;
				CLANG_ENABLE_OBJC_ARC = YES;
				CLANG_ENABLE_OBJC_WEAK = YES;
				CLANG_WARN_BLOCK_CAPTURE_AUTORELEASING = YES;
				CLANG_WARN_BOOL_CONVERSION = YES;
				CLANG_WARN_COMMA = YES;
				CLANG_WARN_CONSTANT_CONVERSION = YES;
				CLANG_WARN_DEPRECATED_OBJC_IMPLEMENTATIONS = YES;
				CLANG_WARN_DIRECT_OBJC_ISA_USAGE = YES_ERROR;
				CLANG_WARN_DOCUMENTATION_COMMENTS = YES;
				CLANG_WARN_EMPTY_BODY = YES;
				CLANG_WARN_ENUM_CONVERSION = YES;
				CLANG_WARN_INFINITE_RECURSION = YES;
				CLANG_WARN_INT_CONVERSION = YES;
				CLANG_WARN_NON_LITERAL_NULL_CONVERSION = YES;
				CLANG_WARN_OBJC_IMPLICIT_RETAIN_SELF = YES;
				CLANG_WARN_OBJC_LITERAL_CONVERSION = YES;
				CLANG_WARN_OBJC_ROOT_CLASS = YES_ERROR;
				CLANG_WARN_QUOTED_INCLUDE_IN_FRAMEWORK_HEADER = YES;
				CLANG_WARN_RANGE_LOOP_ANALYSIS = YES;
				CLANG_WARN_STRICT_PROTOTYPES = YES;
				CLANG_WARN_SUSPICIOUS_MOVE = YES;
				CLANG_WARN_UNGUARDED_AVAILABILITY = YES_AGGRESSIVE;
				CLANG_WARN_UNREACHABLE_CODE = YES;
				CLANG_WARN__DUPLICATE_METHOD_MATCH = YES;
				CODE_SIGN_IDENTITY = "iPhone Developer";
				COPY_PHASE_STRIP = NO;
				DEBUG_INFORMATION_FORMAT = "dwarf-with-dsym";
				ENABLE_NS_ASSERTIONS = NO;
				ENABLE_STRICT_OBJC_MSGSEND = YES;
				GCC_C_LANGUAGE_STANDARD = gnu11;
				GCC_NO_COMMON_BLOCKS = YES;
				GCC_WARN_64_TO_32_BIT_CONVERSION = YES;
				GCC_WARN_ABOUT_RETURN_TYPE = YES_ERROR;
				GCC_WARN_UNDECLARED_SELECTOR = YES;
				GCC_WARN_UNINITIALIZED_AUTOS = YES_AGGRESSIVE;
				GCC_WARN_UNUSED_FUNCTION = YES;
				GCC_WARN_UNUSED_VARIABLE = YES;
				IPHONEOS_DEPLOYMENT_TARGET = 14.0;
				MTL_ENABLE_DEBUG_INFO = NO;
				MTL_FAST_MATH = YES;
				SDKROOT = iphoneos;
				SWIFT_COMPILATION_MODE = wholemodule;
				SWIFT_OPTIMIZATION_LEVEL = "-O";
				VALIDATE_PRODUCT = YES;
			};
			name = Release;
		};
		7BCB412A21C3096200BFC4D0 /* Debug */ = {
			isa = XCBuildConfiguration;
			buildSettings = {
				ASSETCATALOG_COMPILER_APPICON_NAME = AppIcon;
				ASSETCATALOG_COMPILER_INCLUDE_ALL_APPICON_ASSETS = NO;
				CODE_SIGN_STYLE = Automatic;
				CURRENT_PROJECT_VERSION = 2;
				DEVELOPMENT_TEAM = 3MR4P6CL3X;
				INFOPLIST_FILE = YOLOiOSApp/Info.plist;
				INFOPLIST_KEY_CFBundleDisplayName = "Ultralytics YOLO";
				INFOPLIST_KEY_LSApplicationCategoryType = "public.app-category.developer-tools";
				IPHONEOS_DEPLOYMENT_TARGET = 16.0;
				LD_RUNPATH_SEARCH_PATHS = (
					"$(inherited)",
					"@executable_path/Frameworks",
				);
<<<<<<< HEAD
				MARKETING_VERSION = 8.7.12;
=======
				MARKETING_VERSION = 8.7.13;
>>>>>>> 504d4d27
				PRODUCT_BUNDLE_IDENTIFIER = com.ultralytics.iDetection;
				PRODUCT_NAME = "$(TARGET_NAME)";
				SUPPORTED_PLATFORMS = "iphoneos iphonesimulator";
				SUPPORTS_MACCATALYST = NO;
				SUPPORTS_MAC_DESIGNED_FOR_IPHONE_IPAD = YES;
				SUPPORTS_XR_DESIGNED_FOR_IPHONE_IPAD = YES;
				SWIFT_VERSION = 5.0;
				TARGETED_DEVICE_FAMILY = "1,2";
			};
			name = Debug;
		};
		7BCB412B21C3096200BFC4D0 /* Release */ = {
			isa = XCBuildConfiguration;
			buildSettings = {
				ASSETCATALOG_COMPILER_APPICON_NAME = AppIcon;
				ASSETCATALOG_COMPILER_INCLUDE_ALL_APPICON_ASSETS = NO;
				CODE_SIGN_STYLE = Automatic;
				CURRENT_PROJECT_VERSION = 2;
				DEVELOPMENT_TEAM = 3MR4P6CL3X;
				INFOPLIST_FILE = YOLOiOSApp/Info.plist;
				INFOPLIST_KEY_CFBundleDisplayName = "Ultralytics YOLO";
				INFOPLIST_KEY_LSApplicationCategoryType = "public.app-category.developer-tools";
				IPHONEOS_DEPLOYMENT_TARGET = 16.0;
				LD_RUNPATH_SEARCH_PATHS = (
					"$(inherited)",
					"@executable_path/Frameworks",
				);
<<<<<<< HEAD
				MARKETING_VERSION = 8.7.12;
=======
				MARKETING_VERSION = 8.7.13;
>>>>>>> 504d4d27
				PRODUCT_BUNDLE_IDENTIFIER = com.ultralytics.iDetection;
				PRODUCT_NAME = "$(TARGET_NAME)";
				SUPPORTED_PLATFORMS = "iphoneos iphonesimulator";
				SUPPORTS_MACCATALYST = NO;
				SUPPORTS_MAC_DESIGNED_FOR_IPHONE_IPAD = YES;
				SUPPORTS_XR_DESIGNED_FOR_IPHONE_IPAD = YES;
				SWIFT_VERSION = 5.0;
				TARGETED_DEVICE_FAMILY = "1,2";
			};
			name = Release;
		};
/* End XCBuildConfiguration section */

/* Begin XCConfigurationList section */
		7BCB411221C3096100BFC4D0 /* Build configuration list for PBXProject "YOLOiOSApp" */ = {
			isa = XCConfigurationList;
			buildConfigurations = (
				7BCB412721C3096200BFC4D0 /* Debug */,
				7BCB412821C3096200BFC4D0 /* Release */,
			);
			defaultConfigurationIsVisible = 0;
			defaultConfigurationName = Release;
		};
		7BCB412921C3096200BFC4D0 /* Build configuration list for PBXNativeTarget "YOLOiOSApp" */ = {
			isa = XCConfigurationList;
			buildConfigurations = (
				7BCB412A21C3096200BFC4D0 /* Debug */,
				7BCB412B21C3096200BFC4D0 /* Release */,
			);
			defaultConfigurationIsVisible = 0;
			defaultConfigurationName = Release;
		};
/* End XCConfigurationList section */

/* Begin XCLocalSwiftPackageReference section */
		73220ED12D373C2E00A94B92 /* XCLocalSwiftPackageReference "../" */ = {
			isa = XCLocalSwiftPackageReference;
			relativePath = ../;
		};
/* End XCLocalSwiftPackageReference section */

/* Begin XCRemoteSwiftPackageReference section */
		73D95D172D45DAA50050E640 /* XCRemoteSwiftPackageReference "ZIPFoundation" */ = {
			isa = XCRemoteSwiftPackageReference;
			repositoryURL = "https://github.com/weichsel/ZIPFoundation.git";
			requirement = {
				kind = upToNextMajorVersion;
				minimumVersion = 0.9.19;
			};
		};
/* End XCRemoteSwiftPackageReference section */

/* Begin XCSwiftPackageProductDependency section */
		73220ED22D373C2E00A94B92 /* YOLO */ = {
			isa = XCSwiftPackageProductDependency;
			productName = YOLO;
		};
		73D95D182D45DAA50050E640 /* ZIPFoundation */ = {
			isa = XCSwiftPackageProductDependency;
			package = 73D95D172D45DAA50050E640 /* XCRemoteSwiftPackageReference "ZIPFoundation" */;
			productName = ZIPFoundation;
		};
/* End XCSwiftPackageProductDependency section */
	};
	rootObject = 7BCB410F21C3096100BFC4D0 /* Project object */;
}<|MERGE_RESOLUTION|>--- conflicted
+++ resolved
@@ -371,11 +371,7 @@
 					"$(inherited)",
 					"@executable_path/Frameworks",
 				);
-<<<<<<< HEAD
-				MARKETING_VERSION = 8.7.12;
-=======
 				MARKETING_VERSION = 8.7.13;
->>>>>>> 504d4d27
 				PRODUCT_BUNDLE_IDENTIFIER = com.ultralytics.iDetection;
 				PRODUCT_NAME = "$(TARGET_NAME)";
 				SUPPORTED_PLATFORMS = "iphoneos iphonesimulator";
@@ -403,11 +399,7 @@
 					"$(inherited)",
 					"@executable_path/Frameworks",
 				);
-<<<<<<< HEAD
-				MARKETING_VERSION = 8.7.12;
-=======
 				MARKETING_VERSION = 8.7.13;
->>>>>>> 504d4d27
 				PRODUCT_BUNDLE_IDENTIFIER = com.ultralytics.iDetection;
 				PRODUCT_NAME = "$(TARGET_NAME)";
 				SUPPORTED_PLATFORMS = "iphoneos iphonesimulator";
