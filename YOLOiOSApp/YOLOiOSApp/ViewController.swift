// Ultralytics 🚀 AGPL-3.0 License - https://ultralytics.com/license

//  This file is part of the Ultralytics YOLO app, providing the main user interface for model selection and visualization.
//  Licensed under AGPL-3.0. For commercial use, refer to Ultralytics licensing: https://ultralytics.com/license
//  Access the source code: https://github.com/ultralytics/yolo-ios-app
//
//  The ViewController serves as the primary interface for users to interact with YOLO models.
//  It provides the ability to select different models, tasks (detection, segmentation, classification, etc.),
//  and visualize results in real-time. The controller manages the loading of local and remote models,
//  handles UI updates during model loading and inference, and provides functionality for capturing
//  and sharing detection results. Advanced features include model download progress
//  tracking, and adaptive UI layout for different device orientations.

import AVFoundation
import AudioToolbox
import CoreML
import CoreMedia
import UIKit
import YOLO

// MARK: - Extensions
extension Result {
  var isSuccess: Bool { if case .success = self { return true } else { return false } }
}

// MARK: - ModelTableViewCell
class ModelTableViewCell: UITableViewCell {
  static let identifier = "ModelTableViewCell"

  override init(style: UITableViewCell.CellStyle, reuseIdentifier: String?) {
    super.init(style: .default, reuseIdentifier: reuseIdentifier)
    backgroundColor = .clear
    selectionStyle = .default
    textLabel?.textAlignment = .center
    textLabel?.font = .systemFont(ofSize: 14, weight: .medium)
    textLabel?.adjustsFontSizeToFitWidth = true
    textLabel?.minimumScaleFactor = 0.7
    selectedBackgroundView = {
      let v = UIView()
      v.backgroundColor = UIColor(white: 1.0, alpha: 0.3)
      v.layer.cornerRadius = 5
      return v
    }()
  }

  required init?(coder: NSCoder) { fatalError("init(coder:) has not been implemented") }

  func configure(with modelName: String, isRemote: Bool, isDownloaded: Bool) {
    textLabel?.text = modelName
    textLabel?.textColor = (isRemote && !isDownloaded) ? .lightGray : .white
    imageView?.image =
      (isRemote && !isDownloaded)
      ? UIImage(
        systemName: "icloud.and.arrow.down",
        withConfiguration: UIImage.SymbolConfiguration(pointSize: 14)) : nil
    imageView?.tintColor = .white
  }

  override func layoutSubviews() {
    super.layoutSubviews()
    selectedBackgroundView?.frame = bounds.insetBy(dx: 2, dy: 1)
  }
}

/// The main view controller for the YOLO iOS application, handling model selection and visualization.
class ViewController: UIViewController, YOLOViewDelegate {

<<<<<<< HEAD
  // Override supported orientations based on external display connection
  override var supportedInterfaceOrientations: UIInterfaceOrientationMask {
    // Use SceneDelegate's state to determine orientation support
    if SceneDelegate.hasExternalDisplay {
      return [.landscapeLeft, .landscapeRight]
    } else {
      return [.portrait, .landscapeLeft, .landscapeRight]
    }
  }

  override var shouldAutorotate: Bool {
    return true
  }

  @IBOutlet weak var yoloView: YOLOView!
  @IBOutlet var View0: UIView!
  @IBOutlet var segmentedControl: UISegmentedControl!
  @IBOutlet weak var labelName: UILabel!
  @IBOutlet weak var labelFPS: UILabel!
  @IBOutlet weak var labelVersion: UILabel!
  @IBOutlet weak var activityIndicator: UIActivityIndicatorView!
  @IBOutlet weak var focus: UIImageView!
  @IBOutlet weak var logoImage: UIImageView!
=======
  @IBOutlet weak var yoloView: YOLOView!, View0: UIView!, segmentedControl: UISegmentedControl!,
    labelName: UILabel!, labelFPS: UILabel!, labelVersion: UILabel!,
    activityIndicator: UIActivityIndicatorView!, logoImage: UIImageView!
>>>>>>> 2d43fe2a

  let selection = UISelectionFeedbackGenerator()

<<<<<<< HEAD
  // Store current loading entry for external display notification
  var currentLoadingEntry: ModelEntry?

  private let downloadProgressView: UIProgressView = {
    let pv = UIProgressView(progressViewStyle: .default)
    pv.progress = 0.0
    pv.isHidden = true
    return pv
  }()

  private let downloadProgressLabel: UILabel = {
    let label = UILabel()
    label.text = ""
    label.textAlignment = .center
    label.textColor = .systemGray
    label.font = UIFont.systemFont(ofSize: 14)
    label.isHidden = true
    return label
  }()
=======
  private let downloadProgressView = UIProgressView(progressViewStyle: .default)
  private let downloadProgressLabel = UILabel()
>>>>>>> 2d43fe2a

  private var loadingOverlayView: UIView?

  // MARK: - Loading State Management
  private func setLoadingState(_ loading: Bool, showOverlay: Bool = false) {
    loading ? activityIndicator.startAnimating() : activityIndicator.stopAnimating()
    [view, modelTableView].forEach { $0.isUserInteractionEnabled = !loading }
    if showOverlay && loading { updateLoadingOverlay(true) }
    if !loading { updateLoadingOverlay(false) }
  }

  private func updateLoadingOverlay(_ show: Bool) {
    if show && loadingOverlayView == nil {
      let overlay = UIView(frame: view.bounds)
      overlay.backgroundColor = UIColor.black.withAlphaComponent(0.5)
      view.addSubview(overlay)
      loadingOverlayView = overlay
      view.bringSubviewToFront(downloadProgressView)
      view.bringSubviewToFront(downloadProgressLabel)
    } else if !show {
      loadingOverlayView?.removeFromSuperview()
      loadingOverlayView = nil
    }
  }

<<<<<<< HEAD
  let tasks: [(name: String, folder: String)] = [
    ("Classify", "ClassifyModels"),  // index 0
    ("Segment", "SegmentModels"),  // index 1
    ("Detect", "DetectModels"),  // index 2
    ("Pose", "PoseModels"),  // index 3
    ("OBB", "OBBModels"),  // index 4
=======
  private let tasks: [(name: String, folder: String, yoloTask: YOLOTask)] = [
    ("Classify", "ClassifyModels", .classify),
    ("Segment", "SegmentModels", .segment),
    ("Detect", "DetectModels", .detect),
    ("Pose", "PoseModels", .pose),
    ("OBB", "OBBModels", .obb),
>>>>>>> 2d43fe2a
  ]

  private var modelsForTask: [String: [String]] = [:]

  var currentModels: [ModelEntry] = []

  var currentTask: String = ""
  var currentModelName: String = ""

  private var isLoadingModel = false

<<<<<<< HEAD
  let modelTableView: UITableView = {
=======
  // MARK: - Constants
  private struct Constants {
    static let defaultTaskIndex = 2  // Detect
    static let tableRowHeight: CGFloat = 30
    static let logoURL = "https://www.ultralytics.com"
    static let progressViewWidth: CGFloat = 200
  }

  private let modelTableView: UITableView = {
>>>>>>> 2d43fe2a
    let table = UITableView()
    table.isHidden = true
    table.layer.cornerRadius = 5  // Match corner radius of other elements
    table.clipsToBounds = true
    return table
  }()

  let tableViewBGView = UIView()

  var selectedIndexPath: IndexPath?

  override func viewDidLoad() {
    super.viewDidLoad()

<<<<<<< HEAD
    // Debug: Check model folders
    debugCheckModelFolders()

    // Setup external display notifications
    setupExternalDisplayNotifications()

    // Check for already connected external displays
    checkForExternalDisplays()

    // If external display is already connected, ensure YOLOView doesn't interfere
    if UIScreen.screens.count > 1 {
      print("External display already connected at startup - deferring camera init")
      yoloView.isHidden = true
    }

    setupTaskSegmentedControl()
    loadModelsForAllTasks()

    // Initialize task selection without loading model on main display
    if tasks.indices.contains(2) {
      segmentedControl.selectedSegmentIndex = 2
      currentTask = tasks[2].name

      // Load models and auto-select first one if no external display
      if UIScreen.screens.count == 1 {
        // No external display - load model and start inference
        reloadModelEntriesAndLoadFirst(for: currentTask)
      } else {
        // External display connected - stop main YOLOView
        print("External display detected at startup - stopping main YOLOView")
        yoloView.stop()
        yoloView.isHidden = true

        // Load model list for UI but don't auto-select
        currentModels = makeModelEntries(for: currentTask)
        modelTableView.reloadData()

        if !currentModels.isEmpty {
          modelTableView.isHidden = false
        }

        // Ensure camera is fully released
        DispatchQueue.main.asyncAfter(deadline: .now() + 0.5) {
          print("Main YOLOView fully stopped, external display can now use camera")
        }
      }
=======
    // Setup segmented control and load models
    segmentedControl.removeAllSegments()
    tasks.enumerated().forEach { index, task in
      segmentedControl.insertSegment(withTitle: task.name, at: index, animated: false)
      modelsForTask[task.name] = getModelFiles(in: task.folder)
    }

    if tasks.indices.contains(Constants.defaultTaskIndex) {
      segmentedControl.selectedSegmentIndex = Constants.defaultTaskIndex
      currentTask = tasks[Constants.defaultTaskIndex].name
      reloadModelEntriesAndLoadFirst(for: currentTask)
>>>>>>> 2d43fe2a
    }

    setupTableView()

    // Setup gestures and delegates
    logoImage.isUserInteractionEnabled = true
    logoImage.addGestureRecognizer(
      UITapGestureRecognizer(target: self, action: #selector(logoButton)))
    yoloView.shareButton.addTarget(self, action: #selector(shareButtonTapped), for: .touchUpInside)
    yoloView.delegate = self
    [yoloView.labelName, yoloView.labelFPS].forEach { $0?.isHidden = true }

<<<<<<< HEAD
    // Add target to sliders to monitor changes
    yoloView.sliderConf.addTarget(self, action: #selector(sliderValueChanged), for: .valueChanged)
    yoloView.sliderIoU.addTarget(self, action: #selector(sliderValueChanged), for: .valueChanged)
    yoloView.sliderNumItems.addTarget(
      self, action: #selector(sliderValueChanged), for: .valueChanged)

    // Force label text color to white
    labelName.textColor = .white
    labelFPS.textColor = .white
    labelVersion.textColor = .white

    // Set app version
    if let version = Bundle.main.infoDictionary?["CFBundleShortVersionString"] as? String {
      labelVersion.text = "v\(version)"
      print("DEBUG: App version set to: v\(version)")
    } else {
      labelVersion.text = ""
      print("DEBUG: Could not retrieve app version")
=======
    // Setup labels and version
    [labelName, labelFPS, labelVersion].forEach {
      $0?.textColor = .white
      $0?.overrideUserInterfaceStyle = .dark
    }
    if let version = Bundle.main.infoDictionary?["CFBundleShortVersionString"] as? String,
      let build = Bundle.main.infoDictionary?["CFBundleVersion"] as? String
    {
      labelVersion.text = "v\(version) (\(build))"
>>>>>>> 2d43fe2a
    }

    // Setup progress views
    [downloadProgressView, downloadProgressLabel].forEach {
      $0.isHidden = true
      $0.translatesAutoresizingMaskIntoConstraints = false
      view.addSubview($0)
    }
    downloadProgressLabel.textAlignment = .center
    downloadProgressLabel.textColor = .systemGray
    downloadProgressLabel.font = .systemFont(ofSize: 14)

    NSLayoutConstraint.activate([
      downloadProgressView.centerXAnchor.constraint(equalTo: view.centerXAnchor),
      downloadProgressView.topAnchor.constraint(
        equalTo: activityIndicator.bottomAnchor, constant: 8),
      downloadProgressView.widthAnchor.constraint(equalToConstant: Constants.progressViewWidth),
      downloadProgressView.heightAnchor.constraint(equalToConstant: 2),
      downloadProgressLabel.centerXAnchor.constraint(equalTo: downloadProgressView.centerXAnchor),
      downloadProgressLabel.topAnchor.constraint(
        equalTo: downloadProgressView.bottomAnchor, constant: 8),
    ])
<<<<<<< HEAD

    ModelDownloadManager.shared.progressHandler = { [weak self] progress in
      guard let self = self else { return }
      DispatchQueue.main.async {
        self.downloadProgressView.progress = Float(progress)
        self.downloadProgressLabel.isHidden = false
        let percentage = Int(progress * 100)
        self.downloadProgressLabel.text = "Downloading \(percentage)%"
      }
    }
=======
>>>>>>> 2d43fe2a
  }

  override func viewWillAppear(_ animated: Bool) {
    super.viewWillAppear(animated)
    view.overrideUserInterfaceStyle = .dark
  }

  private func getModelFiles(in folderName: String) -> [String] {
    guard let folderURL = Bundle.main.url(forResource: folderName, withExtension: nil),
      let fileURLs = try? FileManager.default.contentsOfDirectory(
        at: folderURL, includingPropertiesForKeys: nil, options: [.skipsHiddenFiles]
      )
    else { return [] }

    let modelFiles =
      fileURLs
      .filter { ["mlmodel", "mlpackage"].contains($0.pathExtension) }
      .map { $0.lastPathComponent }

    return folderName == "DetectModels" ? reorderDetectionModels(modelFiles) : modelFiles.sorted()
  }

  private func reorderDetectionModels(_ fileNames: [String]) -> [String] {
    let order: [Character: Int] = ["n": 0, "m": 1, "s": 2, "l": 3, "x": 4]
    let (official, custom) = fileNames.reduce(into: ([String](), [String]())) { result, name in
      let base = (name as NSString).deletingPathExtension.lowercased()
      base.hasPrefix("yolo") && order[base.last ?? "z"] != nil
        ? result.0.append(name) : result.1.append(name)
    }
    return custom.sorted()
      + official.sorted {
        order[($0 as NSString).deletingPathExtension.lowercased().last ?? "z"] ?? 99 < order[
          ($1 as NSString).deletingPathExtension.lowercased().last ?? "z"] ?? 99
      }
  }

  private func reloadModelEntriesAndLoadFirst(for taskName: String) {
    currentModels = makeModelEntries(for: taskName)
    modelTableView.isHidden = currentModels.isEmpty
    modelTableView.reloadData()

    if !currentModels.isEmpty {
      DispatchQueue.main.async {
        let firstIndex = IndexPath(row: 0, section: 0)
        self.modelTableView.selectRow(at: firstIndex, animated: false, scrollPosition: .none)
        self.selectedIndexPath = firstIndex
        self.loadModel(entry: self.currentModels[0], forTask: taskName)
      }
    }
  }

<<<<<<< HEAD
  private func makeModelEntries(for taskName: String) -> [ModelEntry] {
    let localFileNames = modelsForTask[taskName] ?? []
    let localEntries = localFileNames.map { fileName -> ModelEntry in
      let display = (fileName as NSString).deletingPathExtension
      return ModelEntry(
        displayName: display,
        identifier: fileName,
        isLocalBundle: true,
        isRemote: false,
        remoteURL: nil
      )
    }

    // Get local model names for filtering
    let localModelNames = Set(localEntries.map { $0.displayName.lowercased() })

    let remoteList = remoteModelsInfo[taskName] ?? []
    let remoteEntries = remoteList.compactMap { (modelName, url) -> ModelEntry? in
      // Only include remote models if no local model with the same name exists
      guard !localModelNames.contains(modelName.lowercased()) else { return nil }

      return ModelEntry(
        displayName: modelName,
        identifier: modelName,
        isLocalBundle: false,
        isRemote: true,
        remoteURL: url
      )
    }

    return localEntries + remoteEntries
  }

  func loadModel(entry: ModelEntry, forTask task: String) {
    guard !isLoadingModel else {
      print("Model is already loading. Please wait.")
      return
    }
=======
  private func makeModelEntries(for taskName: String) -> [(name: String, url: URL?, isLocal: Bool)]
  {
    let localModels = (modelsForTask[taskName] ?? []).map {
      (name: ($0 as NSString).deletingPathExtension, url: nil as URL?, isLocal: true)
    }
    let localModelNames = Set(localModels.map { $0.name.lowercased() })
    let remoteModels = (remoteModelsInfo[taskName] ?? []).compactMap { modelName, url in
      localModelNames.contains(modelName.lowercased())
        ? nil : (name: modelName, url: url, isLocal: false)
    }
    return localModels + remoteModels
  }

  private func loadModel(entry: (name: String, url: URL?, isLocal: Bool), forTask task: String) {
    guard !isLoadingModel else { return }
>>>>>>> 2d43fe2a
    isLoadingModel = true
    yoloView.resetLayers()
    yoloView.setInferenceFlag(ok: false)
    setLoadingState(true, showOverlay: true)
    resetDownloadProgress()

    let yoloTask = tasks.first(where: { $0.name == task })?.yoloTask ?? .detect
    let loadWithPath = { [weak self] (path: String) in
      self?.downloadProgressLabel.text = "Loading \(entry.name)"
      self?.downloadProgressLabel.isHidden = false
      self?.yoloView.setModel(modelPathOrName: path, task: yoloTask) { result in
        self?.finishLoadingModel(success: result.isSuccess, modelName: entry.name)
      }
    }

<<<<<<< HEAD
    self.activityIndicator.startAnimating()
    self.downloadProgressView.progress = 0.0
    self.downloadProgressView.isHidden = true
    self.downloadProgressLabel.isHidden = true
    self.view.isUserInteractionEnabled = false
    self.modelTableView.isUserInteractionEnabled = false

    print("Start loading model: \(entry.displayName)")
    print("  - displayName: \(entry.displayName)")
    print("  - identifier: \(entry.identifier)")
    print("  - isLocalBundle: \(entry.isLocalBundle)")
    print("  - task: \(task)")

    // Store current entry for external display notification
    currentLoadingEntry = entry

    if entry.isLocalBundle {
      DispatchQueue.global().async { [weak self] in
        guard let self = self else { return }
        let yoloTask = self.convertTaskNameToYOLOTask(task)

        guard let folderURL = self.tasks.first(where: { $0.name == task })?.folder,
          let folderPathURL = Bundle.main.url(forResource: folderURL, withExtension: nil)
        else {
          DispatchQueue.main.async {
            self.finishLoadingModel(success: false, modelName: entry.displayName)
          }
          return
        }

        let modelURL = folderPathURL.appendingPathComponent(entry.identifier)
        DispatchQueue.main.async {
          self.downloadProgressLabel.isHidden = false
          self.downloadProgressLabel.text = "Loading \(entry.displayName)"
          self.yoloView.setModel(modelPathOrName: modelURL.path, task: yoloTask) { result in
            switch result {
            case .success():
              self.finishLoadingModel(success: true, modelName: entry.displayName)
            case .failure(let error):
              print(error)
              self.finishLoadingModel(success: false, modelName: entry.displayName)
            }
          }
        }
      }
    } else {
      let yoloTask = self.convertTaskNameToYOLOTask(task)

      let key = entry.identifier  // "yolov8n", "yolov8m-seg", etc.

      if ModelCacheManager.shared.isModelDownloaded(key: key) {
        loadCachedModelAndSetToYOLOView(
          key: key, yoloTask: yoloTask, displayName: entry.displayName)
      } else {
        guard let remoteURL = entry.remoteURL else {
          self.finishLoadingModel(success: false, modelName: entry.displayName)
          return
        }

        self.downloadProgressView.progress = 0.0
        self.downloadProgressView.isHidden = false
        self.downloadProgressLabel.isHidden = false

        let localZipFileName = remoteURL.lastPathComponent  // ex. "yolov8n.mlpackage.zip"

        ModelCacheManager.shared.loadModel(
          from: localZipFileName,
          remoteURL: remoteURL,
          key: key
        ) { [weak self] mlModel, loadedKey in
          guard let self = self else { return }
          if mlModel == nil {
            self.finishLoadingModel(success: false, modelName: entry.displayName)
            return
          }
          self.loadCachedModelAndSetToYOLOView(
            key: loadedKey,
            yoloTask: yoloTask,
            displayName: entry.displayName)
        }
      }
    }
  }

  private func loadCachedModelAndSetToYOLOView(key: String, yoloTask: YOLOTask, displayName: String)
  {
    let documentsDirectory = FileManager.default.urls(for: .documentDirectory, in: .userDomainMask)[
      0]
    let localModelURL = documentsDirectory.appendingPathComponent(key).appendingPathExtension(
      "mlmodelc")

    DispatchQueue.main.async {
      self.downloadProgressLabel.isHidden = false
      self.downloadProgressLabel.text = "Loading \(displayName)"
      self.yoloView.setModel(modelPathOrName: localModelURL.path, task: yoloTask) { result in
        switch result {
        case .success():
          self.finishLoadingModel(success: true, modelName: displayName)
        case .failure(let error):
          print(error)
          self.finishLoadingModel(success: false, modelName: displayName)
        }
      }
    }
=======
    if entry.isLocal {
      guard let folderPath = tasks.first(where: { $0.name == task })?.folder,
        let url = Bundle.main.url(forResource: folderPath, withExtension: nil)
      else {
        return finishLoadingModel(success: false, modelName: entry.name)
      }
      loadWithPath(url.appendingPathComponent(entry.name + ".mlpackage").path)
    } else if let remoteURL = entry.url {
      [downloadProgressView, downloadProgressLabel].forEach { $0.isHidden = false }
      YOLOModelDownloader().download(
        from: remoteURL, task: yoloTask,
        progress: { [weak self] progress in
          DispatchQueue.main.async {
            self?.downloadProgressView.progress = Float(progress)
            self?.downloadProgressLabel.text = "Downloading \(Int(progress * 100))%"
          }
        },
        completion: { [weak self] result in
          switch result {
          case .success(let path): DispatchQueue.main.async { loadWithPath(path.path) }
          case .failure: self?.finishLoadingModel(success: false, modelName: entry.name)
          }
        })
    } else {
      finishLoadingModel(success: false, modelName: entry.name)
    }
  }

  private func resetDownloadProgress() {
    downloadProgressView.progress = 0.0
    [downloadProgressView, downloadProgressLabel].forEach { $0.isHidden = true }
>>>>>>> 2d43fe2a
  }

  private func finishLoadingModel(success: Bool, modelName: String) {
    DispatchQueue.main.async {
      self.setLoadingState(false)
      self.isLoadingModel = false
      self.resetDownloadProgress()

      self.modelTableView.reloadData()
<<<<<<< HEAD

      // Notify external display of model change
      if success {
        // Update currentModelName
        self.currentModelName = processString(modelName)

        let yoloTask = self.convertTaskNameToYOLOTask(self.currentTask)

        // Determine the correct model path for external display
        var fullModelPath = ""

        // Use the stored entry from loadModel
        if let entry = self.currentLoadingEntry {
          if entry.isLocalBundle {
            // For local bundle models
            if let folderURL = self.tasks.first(where: { $0.name == self.currentTask })?.folder,
              let folderPathURL = Bundle.main.url(forResource: folderURL, withExtension: nil)
            {
              let modelURL = folderPathURL.appendingPathComponent(entry.identifier)
              fullModelPath = modelURL.path
              print("📦 External display local model path: \(fullModelPath)")
            }
          } else {
            // For remote models, use the cached path
            let documentsDirectory = FileManager.default.urls(
              for: .documentDirectory, in: .userDomainMask)[0]
            let localModelURL =
              documentsDirectory
              .appendingPathComponent(entry.identifier)
              .appendingPathExtension("mlmodelc")
            fullModelPath = localModelURL.path
            print("☁️ External display cached model path: \(fullModelPath)")

            // Verify the cached model exists
            if !FileManager.default.fileExists(atPath: fullModelPath) {
              print("❌ Cached model not found at: \(fullModelPath)")
              return
            }
          }
        }

        // Only notify if we have a valid path
        if !fullModelPath.isEmpty {
          ExternalDisplayManager.shared.notifyModelChange(task: yoloTask, modelName: fullModelPath)
          print("✅ Model loaded successfully and notified to external display: \(modelName)")

          // Also check if external display is waiting for initial model
          self.checkAndNotifyExternalDisplayIfReady()
        } else {
          print("❌ Could not determine model path for external display")
        }
      }

=======
>>>>>>> 2d43fe2a
      if let ip = self.selectedIndexPath {
        self.modelTableView.selectRow(at: ip, animated: false, scrollPosition: .none)
      }

      self.yoloView.setInferenceFlag(ok: success)

      if success {
        self.currentModelName = modelName
        self.labelName.text = processString(modelName)
      }
    }
  }

<<<<<<< HEAD
  func convertTaskNameToYOLOTask(_ task: String) -> YOLOTask {
    switch task {
    case "Detect": return .detect
    case "Segment": return .segment
    case "Classify": return .classify
    case "Pose": return .pose
    case "OBB": return .obb
    default: return .detect
    }
  }

  @IBAction func vibrate(_ sender: Any) {
    selection.selectionChanged()
  }
=======
  @IBAction func vibrate(_ sender: Any) { selection.selectionChanged() }
>>>>>>> 2d43fe2a

  @IBAction func indexChanged(_ sender: UISegmentedControl) {
    selection.selectionChanged()
    guard tasks.indices.contains(sender.selectedSegmentIndex) else { return }

    let newTask = tasks[sender.selectedSegmentIndex].name

    if (modelsForTask[newTask]?.isEmpty ?? true) && (remoteModelsInfo[newTask]?.isEmpty ?? true) {
      let alert = UIAlertController(
        title: "\(newTask) Models not found",
        message: "Please add or define models for \(newTask).", preferredStyle: .alert)
      alert.addAction(
        UIAlertAction(title: "OK", style: .cancel) { _ in alert.dismiss(animated: true) })
      present(alert, animated: true)
      sender.selectedSegmentIndex = tasks.firstIndex { $0.name == currentTask } ?? 0
      return
    }

    currentTask = newTask
    selectedIndexPath = nil
<<<<<<< HEAD

    // Notify external display of task change immediately
    NotificationCenter.default.post(
      name: .taskDidChange,
      object: nil,
      userInfo: ["task": newTask]
    )

=======
>>>>>>> 2d43fe2a
    reloadModelEntriesAndLoadFirst(for: currentTask)
    updateTableViewBGFrame()
  }

  @objc func logoButton() {
    selection.selectionChanged()
    if let link = URL(string: Constants.logoURL) {
      UIApplication.shared.open(link)
    }
  }

  private func setupTableView() {
    modelTableView.delegate = self
    modelTableView.dataSource = self
    modelTableView.register(
      ModelTableViewCell.self, forCellReuseIdentifier: ModelTableViewCell.identifier)
    modelTableView.backgroundColor = .clear
    modelTableView.separatorStyle = .none
    modelTableView.isScrollEnabled = false
    modelTableView.translatesAutoresizingMaskIntoConstraints = false
    tableViewBGView.backgroundColor = .darkGray.withAlphaComponent(0.3)
    tableViewBGView.layer.cornerRadius = 5
    tableViewBGView.clipsToBounds = true
    [tableViewBGView, modelTableView].forEach { yoloView.addSubview($0) }
    updateTableViewBGFrame()
  }

  override func viewDidLayoutSubviews() {
    super.viewDidLayoutSubviews()

    // Layout model table view
    let isLandscape = view.bounds.width > view.bounds.height
    let tableViewWidth = view.bounds.width * (isLandscape ? 0.2 : 0.4)

    modelTableView.frame =
      isLandscape
      ? CGRect(x: segmentedControl.frame.maxX + 20, y: 20, width: tableViewWidth, height: 200)
      : CGRect(
        x: view.bounds.width - tableViewWidth - 8, y: segmentedControl.frame.maxY + 25,
        width: tableViewWidth, height: 200)

    updateTableViewBGFrame()
  }

  private func updateTableViewBGFrame() {
    tableViewBGView.frame = CGRect(
      x: modelTableView.frame.minX - 1,
      y: modelTableView.frame.minY - 1,
      width: modelTableView.frame.width + 2,
      height: CGFloat(currentModels.count * Int(Constants.tableRowHeight) + 2)
    )
  }

  @objc func shareButtonTapped() {
    selection.selectionChanged()
    yoloView.capturePhoto { [weak self] image in
      guard let self = self, let image = image else { return print("error capturing photo") }
      DispatchQueue.main.async {
        let vc = UIActivityViewController(activityItems: [image], applicationActivities: nil)
        vc.popoverPresentationController?.sourceView = self.View0
        self.present(vc, animated: true)
      }
    }
  }

  @objc func sliderValueChanged(_ sender: UISlider) {
    // Send threshold values to external display
    let conf = Double(round(100 * yoloView.sliderConf.value)) / 100
    let iou = Double(round(100 * yoloView.sliderIoU.value)) / 100
    let maxItems = Int(yoloView.sliderNumItems.value)

    NotificationCenter.default.post(
      name: .thresholdDidChange,
      object: nil,
      userInfo: [
        "conf": conf,
        "iou": iou,
        "maxItems": maxItems,
      ]
    )

    print("📊 Threshold changed - Conf: \(conf), IoU: \(iou), Max items: \(maxItems)")
  }

  deinit {
    NotificationCenter.default.removeObserver(self)
  }

  private func debugCheckModelFolders() {
    print("\n🔍 DEBUG: Checking model folders...")
    let folders = ["DetectModels", "SegmentModels", "ClassifyModels", "PoseModels", "OBBModels"]

    for folder in folders {
      if let folderURL = Bundle.main.url(forResource: folder, withExtension: nil) {
        print("✅ \(folder) found at: \(folderURL.path)")

        do {
          let files = try FileManager.default.contentsOfDirectory(
            at: folderURL, includingPropertiesForKeys: nil)
          let models = files.filter {
            $0.pathExtension == "mlmodel" || $0.pathExtension == "mlpackage"
          }
          print("   📦 Models: \(models.map { $0.lastPathComponent })")
        } catch {
          print("   ❌ Error reading folder: \(error)")
        }
      } else {
        print("❌ \(folder) NOT FOUND in bundle")
      }
    }
    print("\n")
  }

}

// MARK: - UITableViewDataSource, UITableViewDelegate
extension ViewController: UITableViewDataSource, UITableViewDelegate {

  func tableView(_ tableView: UITableView, numberOfRowsInSection section: Int) -> Int {
    currentModels.count
  }

  func tableView(_ tableView: UITableView, heightForRowAt indexPath: IndexPath) -> CGFloat {
    Constants.tableRowHeight
  }

  func tableView(_ tableView: UITableView, cellForRowAt indexPath: IndexPath) -> UITableViewCell {
    let cell =
      tableView.dequeueReusableCell(withIdentifier: ModelTableViewCell.identifier, for: indexPath)
      as! ModelTableViewCell
    let entry = currentModels[indexPath.row]
<<<<<<< HEAD

    // Check if the model is remote and not yet downloaded
    let isDownloaded =
      entry.isRemote ? ModelCacheManager.shared.isModelDownloaded(key: entry.identifier) : true

    // Format model name using the processString function
    let formattedName = processString(entry.displayName)

    // Configure the cell
    cell.configure(with: formattedName, isRemote: entry.isRemote, isDownloaded: isDownloaded)

=======
    let yoloTask = tasks.first(where: { $0.name == currentTask })?.yoloTask ?? .detect
    let isDownloaded =
      entry.isLocal
      || (entry.url != nil && YOLOModelCache.shared.isCached(url: entry.url!, task: yoloTask))
    cell.configure(
      with: processString(entry.name), isRemote: !entry.isLocal, isDownloaded: isDownloaded)
>>>>>>> 2d43fe2a
    return cell
  }

  func tableView(_ tableView: UITableView, didSelectRowAt indexPath: IndexPath) {
    selection.selectionChanged()

    selectedIndexPath = indexPath
    let selectedEntry = currentModels[indexPath.row]

    loadModel(entry: selectedEntry, forTask: currentTask)
  }

}

// MARK: - YOLOViewDelegate
extension ViewController {
  func yoloView(_ view: YOLOView, didUpdatePerformance fps: Double, inferenceTime: Double) {
    DispatchQueue.main.async {
      self.labelFPS.text = String(format: "%.1f FPS - %.1f ms", fps, inferenceTime)
      self.labelFPS.textColor = .white
    }
  }

  func yoloView(_ view: YOLOView, didReceiveResult result: YOLOResult) {
<<<<<<< HEAD
    DispatchQueue.main.async {
      // Share results with external display
      ExternalDisplayManager.shared.shareResults(result)

      // Also send via notification for direct communication
      NotificationCenter.default.post(
        name: .yoloResultsAvailable,
        object: nil,
        userInfo: ["result": result]
      )
    }
=======
>>>>>>> 2d43fe2a
  }

}<|MERGE_RESOLUTION|>--- conflicted
+++ resolved
@@ -65,7 +65,6 @@
 /// The main view controller for the YOLO iOS application, handling model selection and visualization.
 class ViewController: UIViewController, YOLOViewDelegate {
 
-<<<<<<< HEAD
   // Override supported orientations based on external display connection
   override var supportedInterfaceOrientations: UIInterfaceOrientationMask {
     // Use SceneDelegate's state to determine orientation support
@@ -81,48 +80,32 @@
   }
 
   @IBOutlet weak var yoloView: YOLOView!
-  @IBOutlet var View0: UIView!
-  @IBOutlet var segmentedControl: UISegmentedControl!
+  @IBOutlet weak var View0: UIView!
+  @IBOutlet weak var segmentedControl: UISegmentedControl!
   @IBOutlet weak var labelName: UILabel!
   @IBOutlet weak var labelFPS: UILabel!
   @IBOutlet weak var labelVersion: UILabel!
   @IBOutlet weak var activityIndicator: UIActivityIndicatorView!
   @IBOutlet weak var focus: UIImageView!
   @IBOutlet weak var logoImage: UIImageView!
-=======
-  @IBOutlet weak var yoloView: YOLOView!, View0: UIView!, segmentedControl: UISegmentedControl!,
-    labelName: UILabel!, labelFPS: UILabel!, labelVersion: UILabel!,
-    activityIndicator: UIActivityIndicatorView!, logoImage: UIImageView!
->>>>>>> 2d43fe2a
 
   let selection = UISelectionFeedbackGenerator()
 
-<<<<<<< HEAD
   // Store current loading entry for external display notification
   var currentLoadingEntry: ModelEntry?
 
-  private let downloadProgressView: UIProgressView = {
-    let pv = UIProgressView(progressViewStyle: .default)
-    pv.progress = 0.0
-    pv.isHidden = true
-    return pv
-  }()
-
-  private let downloadProgressLabel: UILabel = {
-    let label = UILabel()
-    label.text = ""
-    label.textAlignment = .center
-    label.textColor = .systemGray
-    label.font = UIFont.systemFont(ofSize: 14)
-    label.isHidden = true
-    return label
-  }()
-=======
   private let downloadProgressView = UIProgressView(progressViewStyle: .default)
   private let downloadProgressLabel = UILabel()
->>>>>>> 2d43fe2a
 
   private var loadingOverlayView: UIView?
+
+  // MARK: - Constants
+  private struct Constants {
+    static let defaultTaskIndex = 2  // Detect
+    static let tableRowHeight: CGFloat = 30
+    static let logoURL = "https://www.ultralytics.com"
+    static let progressViewWidth: CGFloat = 200
+  }
 
   // MARK: - Loading State Management
   private func setLoadingState(_ loading: Bool, showOverlay: Bool = false) {
@@ -146,21 +129,12 @@
     }
   }
 
-<<<<<<< HEAD
-  let tasks: [(name: String, folder: String)] = [
-    ("Classify", "ClassifyModels"),  // index 0
-    ("Segment", "SegmentModels"),  // index 1
-    ("Detect", "DetectModels"),  // index 2
-    ("Pose", "PoseModels"),  // index 3
-    ("OBB", "OBBModels"),  // index 4
-=======
   private let tasks: [(name: String, folder: String, yoloTask: YOLOTask)] = [
     ("Classify", "ClassifyModels", .classify),
     ("Segment", "SegmentModels", .segment),
     ("Detect", "DetectModels", .detect),
     ("Pose", "PoseModels", .pose),
     ("OBB", "OBBModels", .obb),
->>>>>>> 2d43fe2a
   ]
 
   private var modelsForTask: [String: [String]] = [:]
@@ -172,19 +146,7 @@
 
   private var isLoadingModel = false
 
-<<<<<<< HEAD
-  let modelTableView: UITableView = {
-=======
-  // MARK: - Constants
-  private struct Constants {
-    static let defaultTaskIndex = 2  // Detect
-    static let tableRowHeight: CGFloat = 30
-    static let logoURL = "https://www.ultralytics.com"
-    static let progressViewWidth: CGFloat = 200
-  }
-
   private let modelTableView: UITableView = {
->>>>>>> 2d43fe2a
     let table = UITableView()
     table.isHidden = true
     table.layer.cornerRadius = 5  // Match corner radius of other elements
@@ -199,7 +161,6 @@
   override func viewDidLoad() {
     super.viewDidLoad()
 
-<<<<<<< HEAD
     // Debug: Check model folders
     debugCheckModelFolders()
 
@@ -215,14 +176,17 @@
       yoloView.isHidden = true
     }
 
-    setupTaskSegmentedControl()
-    loadModelsForAllTasks()
-
-    // Initialize task selection without loading model on main display
-    if tasks.indices.contains(2) {
-      segmentedControl.selectedSegmentIndex = 2
-      currentTask = tasks[2].name
-
+    // Setup segmented control and load models
+    segmentedControl.removeAllSegments()
+    tasks.enumerated().forEach { index, task in
+      segmentedControl.insertSegment(withTitle: task.name, at: index, animated: false)
+      modelsForTask[task.name] = getModelFiles(in: task.folder)
+    }
+
+    if tasks.indices.contains(Constants.defaultTaskIndex) {
+      segmentedControl.selectedSegmentIndex = Constants.defaultTaskIndex
+      currentTask = tasks[Constants.defaultTaskIndex].name
+      
       // Load models and auto-select first one if no external display
       if UIScreen.screens.count == 1 {
         // No external display - load model and start inference
@@ -246,19 +210,6 @@
           print("Main YOLOView fully stopped, external display can now use camera")
         }
       }
-=======
-    // Setup segmented control and load models
-    segmentedControl.removeAllSegments()
-    tasks.enumerated().forEach { index, task in
-      segmentedControl.insertSegment(withTitle: task.name, at: index, animated: false)
-      modelsForTask[task.name] = getModelFiles(in: task.folder)
-    }
-
-    if tasks.indices.contains(Constants.defaultTaskIndex) {
-      segmentedControl.selectedSegmentIndex = Constants.defaultTaskIndex
-      currentTask = tasks[Constants.defaultTaskIndex].name
-      reloadModelEntriesAndLoadFirst(for: currentTask)
->>>>>>> 2d43fe2a
     }
 
     setupTableView()
@@ -271,26 +222,12 @@
     yoloView.delegate = self
     [yoloView.labelName, yoloView.labelFPS].forEach { $0?.isHidden = true }
 
-<<<<<<< HEAD
     // Add target to sliders to monitor changes
     yoloView.sliderConf.addTarget(self, action: #selector(sliderValueChanged), for: .valueChanged)
     yoloView.sliderIoU.addTarget(self, action: #selector(sliderValueChanged), for: .valueChanged)
     yoloView.sliderNumItems.addTarget(
       self, action: #selector(sliderValueChanged), for: .valueChanged)
 
-    // Force label text color to white
-    labelName.textColor = .white
-    labelFPS.textColor = .white
-    labelVersion.textColor = .white
-
-    // Set app version
-    if let version = Bundle.main.infoDictionary?["CFBundleShortVersionString"] as? String {
-      labelVersion.text = "v\(version)"
-      print("DEBUG: App version set to: v\(version)")
-    } else {
-      labelVersion.text = ""
-      print("DEBUG: Could not retrieve app version")
-=======
     // Setup labels and version
     [labelName, labelFPS, labelVersion].forEach {
       $0?.textColor = .white
@@ -300,7 +237,6 @@
       let build = Bundle.main.infoDictionary?["CFBundleVersion"] as? String
     {
       labelVersion.text = "v\(version) (\(build))"
->>>>>>> 2d43fe2a
     }
 
     // Setup progress views
@@ -323,7 +259,6 @@
       downloadProgressLabel.topAnchor.constraint(
         equalTo: downloadProgressView.bottomAnchor, constant: 8),
     ])
-<<<<<<< HEAD
 
     ModelDownloadManager.shared.progressHandler = { [weak self] progress in
       guard let self = self else { return }
@@ -334,8 +269,6 @@
         self.downloadProgressLabel.text = "Downloading \(percentage)%"
       }
     }
-=======
->>>>>>> 2d43fe2a
   }
 
   override func viewWillAppear(_ animated: Bool) {
@@ -387,7 +320,6 @@
     }
   }
 
-<<<<<<< HEAD
   private func makeModelEntries(for taskName: String) -> [ModelEntry] {
     let localFileNames = modelsForTask[taskName] ?? []
     let localEntries = localFileNames.map { fileName -> ModelEntry in
@@ -426,46 +358,12 @@
       print("Model is already loading. Please wait.")
       return
     }
-=======
-  private func makeModelEntries(for taskName: String) -> [(name: String, url: URL?, isLocal: Bool)]
-  {
-    let localModels = (modelsForTask[taskName] ?? []).map {
-      (name: ($0 as NSString).deletingPathExtension, url: nil as URL?, isLocal: true)
-    }
-    let localModelNames = Set(localModels.map { $0.name.lowercased() })
-    let remoteModels = (remoteModelsInfo[taskName] ?? []).compactMap { modelName, url in
-      localModelNames.contains(modelName.lowercased())
-        ? nil : (name: modelName, url: url, isLocal: false)
-    }
-    return localModels + remoteModels
-  }
-
-  private func loadModel(entry: (name: String, url: URL?, isLocal: Bool), forTask task: String) {
-    guard !isLoadingModel else { return }
->>>>>>> 2d43fe2a
     isLoadingModel = true
     yoloView.resetLayers()
     yoloView.setInferenceFlag(ok: false)
     setLoadingState(true, showOverlay: true)
     resetDownloadProgress()
 
-    let yoloTask = tasks.first(where: { $0.name == task })?.yoloTask ?? .detect
-    let loadWithPath = { [weak self] (path: String) in
-      self?.downloadProgressLabel.text = "Loading \(entry.name)"
-      self?.downloadProgressLabel.isHidden = false
-      self?.yoloView.setModel(modelPathOrName: path, task: yoloTask) { result in
-        self?.finishLoadingModel(success: result.isSuccess, modelName: entry.name)
-      }
-    }
-
-<<<<<<< HEAD
-    self.activityIndicator.startAnimating()
-    self.downloadProgressView.progress = 0.0
-    self.downloadProgressView.isHidden = true
-    self.downloadProgressLabel.isHidden = true
-    self.view.isUserInteractionEnabled = false
-    self.modelTableView.isUserInteractionEnabled = false
-
     print("Start loading model: \(entry.displayName)")
     print("  - displayName: \(entry.displayName)")
     print("  - identifier: \(entry.identifier)")
@@ -475,10 +373,11 @@
     // Store current entry for external display notification
     currentLoadingEntry = entry
 
+    let yoloTask = tasks.first(where: { $0.name == task })?.yoloTask ?? .detect
+
     if entry.isLocalBundle {
       DispatchQueue.global().async { [weak self] in
         guard let self = self else { return }
-        let yoloTask = self.convertTaskNameToYOLOTask(task)
 
         guard let folderURL = self.tasks.first(where: { $0.name == task })?.folder,
           let folderPathURL = Bundle.main.url(forResource: folderURL, withExtension: nil)
@@ -505,8 +404,6 @@
         }
       }
     } else {
-      let yoloTask = self.convertTaskNameToYOLOTask(task)
-
       let key = entry.identifier  // "yolov8n", "yolov8m-seg", etc.
 
       if ModelCacheManager.shared.isModelDownloaded(key: key) {
@@ -563,39 +460,11 @@
         }
       }
     }
-=======
-    if entry.isLocal {
-      guard let folderPath = tasks.first(where: { $0.name == task })?.folder,
-        let url = Bundle.main.url(forResource: folderPath, withExtension: nil)
-      else {
-        return finishLoadingModel(success: false, modelName: entry.name)
-      }
-      loadWithPath(url.appendingPathComponent(entry.name + ".mlpackage").path)
-    } else if let remoteURL = entry.url {
-      [downloadProgressView, downloadProgressLabel].forEach { $0.isHidden = false }
-      YOLOModelDownloader().download(
-        from: remoteURL, task: yoloTask,
-        progress: { [weak self] progress in
-          DispatchQueue.main.async {
-            self?.downloadProgressView.progress = Float(progress)
-            self?.downloadProgressLabel.text = "Downloading \(Int(progress * 100))%"
-          }
-        },
-        completion: { [weak self] result in
-          switch result {
-          case .success(let path): DispatchQueue.main.async { loadWithPath(path.path) }
-          case .failure: self?.finishLoadingModel(success: false, modelName: entry.name)
-          }
-        })
-    } else {
-      finishLoadingModel(success: false, modelName: entry.name)
-    }
   }
 
   private func resetDownloadProgress() {
     downloadProgressView.progress = 0.0
     [downloadProgressView, downloadProgressLabel].forEach { $0.isHidden = true }
->>>>>>> 2d43fe2a
   }
 
   private func finishLoadingModel(success: Bool, modelName: String) {
@@ -605,14 +474,13 @@
       self.resetDownloadProgress()
 
       self.modelTableView.reloadData()
-<<<<<<< HEAD
 
       // Notify external display of model change
       if success {
         // Update currentModelName
         self.currentModelName = processString(modelName)
 
-        let yoloTask = self.convertTaskNameToYOLOTask(self.currentTask)
+        let yoloTask = self.tasks.first(where: { $0.name == self.currentTask })?.yoloTask ?? .detect
 
         // Determine the correct model path for external display
         var fullModelPath = ""
@@ -659,8 +527,6 @@
         }
       }
 
-=======
->>>>>>> 2d43fe2a
       if let ip = self.selectedIndexPath {
         self.modelTableView.selectRow(at: ip, animated: false, scrollPosition: .none)
       }
@@ -674,24 +540,7 @@
     }
   }
 
-<<<<<<< HEAD
-  func convertTaskNameToYOLOTask(_ task: String) -> YOLOTask {
-    switch task {
-    case "Detect": return .detect
-    case "Segment": return .segment
-    case "Classify": return .classify
-    case "Pose": return .pose
-    case "OBB": return .obb
-    default: return .detect
-    }
-  }
-
-  @IBAction func vibrate(_ sender: Any) {
-    selection.selectionChanged()
-  }
-=======
   @IBAction func vibrate(_ sender: Any) { selection.selectionChanged() }
->>>>>>> 2d43fe2a
 
   @IBAction func indexChanged(_ sender: UISegmentedControl) {
     selection.selectionChanged()
@@ -712,7 +561,6 @@
 
     currentTask = newTask
     selectedIndexPath = nil
-<<<<<<< HEAD
 
     // Notify external display of task change immediately
     NotificationCenter.default.post(
@@ -721,8 +569,6 @@
       userInfo: ["task": newTask]
     )
 
-=======
->>>>>>> 2d43fe2a
     reloadModelEntriesAndLoadFirst(for: currentTask)
     updateTableViewBGFrame()
   }
@@ -854,7 +700,6 @@
       tableView.dequeueReusableCell(withIdentifier: ModelTableViewCell.identifier, for: indexPath)
       as! ModelTableViewCell
     let entry = currentModels[indexPath.row]
-<<<<<<< HEAD
 
     // Check if the model is remote and not yet downloaded
     let isDownloaded =
@@ -866,14 +711,6 @@
     // Configure the cell
     cell.configure(with: formattedName, isRemote: entry.isRemote, isDownloaded: isDownloaded)
 
-=======
-    let yoloTask = tasks.first(where: { $0.name == currentTask })?.yoloTask ?? .detect
-    let isDownloaded =
-      entry.isLocal
-      || (entry.url != nil && YOLOModelCache.shared.isCached(url: entry.url!, task: yoloTask))
-    cell.configure(
-      with: processString(entry.name), isRemote: !entry.isLocal, isDownloaded: isDownloaded)
->>>>>>> 2d43fe2a
     return cell
   }
 
@@ -898,7 +735,6 @@
   }
 
   func yoloView(_ view: YOLOView, didReceiveResult result: YOLOResult) {
-<<<<<<< HEAD
     DispatchQueue.main.async {
       // Share results with external display
       ExternalDisplayManager.shared.shareResults(result)
@@ -910,8 +746,6 @@
         userInfo: ["result": result]
       )
     }
-=======
->>>>>>> 2d43fe2a
   }
 
 }