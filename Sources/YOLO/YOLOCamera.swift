--- conflicted
+++ resolved
@@ -65,23 +65,9 @@
   let onDetection: ((YOLOResult) -> Void)?
 
   func makeUIView(context: Context) -> YOLOView {
-<<<<<<< HEAD
-    let finalModelPathOrName: String
-
-    if let modelURL = modelURL {
-      finalModelPathOrName = modelURL.path
-    } else if let modelPathOrName = modelPathOrName {
-      finalModelPathOrName = modelPathOrName
-    } else {
-      finalModelPathOrName = "yolo11n"
-    }
-
-    return YOLOView(frame: .zero, modelPathOrName: finalModelPathOrName, task: task)
-=======
     let modelPath = modelURL?.path ?? modelPathOrName ?? ""
     assert(!modelPath.isEmpty, "Either modelPathOrName or modelURL must be provided")
     return YOLOView(frame: .zero, modelPathOrName: modelPath, task: task)
->>>>>>> 07f310e2
   }
 
   func updateUIView(_ uiView: YOLOView, context: Context) {
