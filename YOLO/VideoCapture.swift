//  Ultralytics YOLO 🚀 - AGPL-3.0 License
//
//  Video Capture for Ultralytics YOLOv8 Preview on iOS
//  Part of the Ultralytics YOLO app, this file defines the VideoCapture class to interface with the device's camera,
//  facilitating real-time video capture and frame processing for YOLOv8 model previews.
//  Licensed under AGPL-3.0. For commercial use, refer to Ultralytics licensing: https://ultralytics.com/license
//  Access the source code: https://github.com/ultralytics/yolo-ios-app
//
//  This class encapsulates camera initialization, session management, and frame capture delegate callbacks.
//  It dynamically selects the best available camera device, configures video input and output, and manages
//  the capture session. It also provides methods to start and stop video capture and delivers captured frames
//  to a delegate implementing the VideoCaptureDelegate protocol.

import AVFoundation
import CoreVideo
import UIKit

// Defines the protocol for handling video frame capture events.
public protocol VideoCaptureDelegate: AnyObject {
  func videoCapture(_ capture: VideoCapture, didCaptureVideoFrame: CMSampleBuffer)
}

// Identifies the best available camera device based on user preferences and device capabilities.
func bestCaptureDevice() -> AVCaptureDevice {
  if UserDefaults.standard.bool(forKey: "use_telephoto"),
    let device = AVCaptureDevice.default(.builtInTelephotoCamera, for: .video, position: .back)
  {
    return device
  } else if let device = AVCaptureDevice.default(.builtInDualCamera, for: .video, position: .back) {
    return device
  } else if let device = AVCaptureDevice.default(
    .builtInWideAngleCamera, for: .video, position: .back)
  {
    return device
  } else {
    fatalError("Expected back camera device is not available.")
  }
}

public class VideoCapture: NSObject {
  public var previewLayer: AVCaptureVideoPreviewLayer?
  public weak var delegate: VideoCaptureDelegate?

  let captureDevice = bestCaptureDevice()
  let captureSession = AVCaptureSession()
  let videoOutput = AVCaptureVideoDataOutput()
  var cameraOutput = AVCapturePhotoOutput()
  let queue = DispatchQueue(label: "camera-queue")

  // Configures the camera and capture session with optional session presets.
  public func setUp(
    sessionPreset: AVCaptureSession.Preset = .hd1280x720, completion: @escaping (Bool) -> Void
  ) {
    queue.async {
      let success = self.setUpCamera(sessionPreset: sessionPreset)
      DispatchQueue.main.async {
        completion(success)
      }
    }
  }

  // Internal method to configure camera inputs, outputs, and session properties.
  private func setUpCamera(sessionPreset: AVCaptureSession.Preset) -> Bool {
    captureSession.beginConfiguration()
    captureSession.sessionPreset = sessionPreset

    guard let videoInput = try? AVCaptureDeviceInput(device: captureDevice) else {
      return false
    }

    if captureSession.canAddInput(videoInput) {
      captureSession.addInput(videoInput)
    }

    let previewLayer = AVCaptureVideoPreviewLayer(session: captureSession)
    previewLayer.videoGravity = .resizeAspectFill
    previewLayer.connection?.videoOrientation = .portrait
    self.previewLayer = previewLayer

    let settings: [String: Any] = [
      kCVPixelBufferPixelFormatTypeKey as String: NSNumber(value: kCVPixelFormatType_32BGRA)
    ]

    videoOutput.videoSettings = settings
    videoOutput.alwaysDiscardsLateVideoFrames = true
    videoOutput.setSampleBufferDelegate(self, queue: queue)
    if captureSession.canAddOutput(videoOutput) {
      captureSession.addOutput(videoOutput)
    }

    if captureSession.canAddOutput(cameraOutput) {
      captureSession.addOutput(cameraOutput)
<<<<<<< HEAD
    }
    switch UIDevice.current.orientation {
    case .portrait:
      videoOutput.connection(with: .video)?.videoOrientation = .portrait
    case .portraitUpsideDown:
      videoOutput.connection(with: .video)?.videoOrientation = .portraitUpsideDown
    case .landscapeRight:
      videoOutput.connection(with: .video)?.videoOrientation = .landscapeLeft
    case .landscapeLeft:
      videoOutput.connection(with: .video)?.videoOrientation = .landscapeRight
    default:
      videoOutput.connection(with: .video)?.videoOrientation = .portrait
    }

    if let connection = videoOutput.connection(with: .video) {
      self.previewLayer?.connection?.videoOrientation = connection.videoOrientation
    }
    do {
      try captureDevice.lockForConfiguration()
      captureDevice.focusMode = .continuousAutoFocus
      captureDevice.focusPointOfInterest = CGPoint(x: 0.5, y: 0.5)
      captureDevice.exposureMode = .continuousAutoExposure
      captureDevice.unlockForConfiguration()
    } catch {
      print("Unable to configure the capture device.")
      return false
    }
=======
    }

    videoOutput.connection(with: .video)?.videoOrientation = .portrait

    do {
      try captureDevice.lockForConfiguration()
      captureDevice.focusMode = .continuousAutoFocus
      captureDevice.focusPointOfInterest = CGPoint(x: 0.5, y: 0.5)
      captureDevice.exposureMode = .continuousAutoExposure
      captureDevice.unlockForConfiguration()
    } catch {
      print("Unable to configure the capture device.")
      return false
    }
>>>>>>> 8cc8b404

    captureSession.commitConfiguration()
    return true
  }

  // Starts the video capture session.
  public func start() {
    if !captureSession.isRunning {
      DispatchQueue.global(qos: .userInitiated).async { [weak self] in
        self?.captureSession.startRunning()
      }
    }
  }

  // Stops the video capture session.
  public func stop() {
    if captureSession.isRunning {
      captureSession.stopRunning()
    }
  }
<<<<<<< HEAD

  func updateVideoOrientation() {
    guard let connection = videoOutput.connection(with: .video) else { return }
    switch UIDevice.current.orientation {
    case .portrait:
      connection.videoOrientation = .portrait
    case .portraitUpsideDown:
      connection.videoOrientation = .portraitUpsideDown
    case .landscapeRight:
      connection.videoOrientation = .landscapeLeft
    case .landscapeLeft:
      connection.videoOrientation = .landscapeRight
    default:
      return
    }
    self.previewLayer?.connection?.videoOrientation = connection.videoOrientation
  }

=======
>>>>>>> 8cc8b404
}

// Extension to handle AVCaptureVideoDataOutputSampleBufferDelegate events.
extension VideoCapture: AVCaptureVideoDataOutputSampleBufferDelegate {
  public func captureOutput(
    _ output: AVCaptureOutput, didOutput sampleBuffer: CMSampleBuffer,
    from connection: AVCaptureConnection
  ) {
    delegate?.videoCapture(self, didCaptureVideoFrame: sampleBuffer)
  }

  public func captureOutput(
    _ output: AVCaptureOutput, didDrop sampleBuffer: CMSampleBuffer,
    from connection: AVCaptureConnection
  ) {
    // Optionally handle dropped frames, e.g., due to full buffer.
  }
}<|MERGE_RESOLUTION|>--- conflicted
+++ resolved
@@ -90,7 +90,6 @@
 
     if captureSession.canAddOutput(cameraOutput) {
       captureSession.addOutput(cameraOutput)
-<<<<<<< HEAD
     }
     switch UIDevice.current.orientation {
     case .portrait:
@@ -118,22 +117,6 @@
       print("Unable to configure the capture device.")
       return false
     }
-=======
-    }
-
-    videoOutput.connection(with: .video)?.videoOrientation = .portrait
-
-    do {
-      try captureDevice.lockForConfiguration()
-      captureDevice.focusMode = .continuousAutoFocus
-      captureDevice.focusPointOfInterest = CGPoint(x: 0.5, y: 0.5)
-      captureDevice.exposureMode = .continuousAutoExposure
-      captureDevice.unlockForConfiguration()
-    } catch {
-      print("Unable to configure the capture device.")
-      return false
-    }
->>>>>>> 8cc8b404
 
     captureSession.commitConfiguration()
     return true
@@ -154,8 +137,6 @@
       captureSession.stopRunning()
     }
   }
-<<<<<<< HEAD
-
   func updateVideoOrientation() {
     guard let connection = videoOutput.connection(with: .video) else { return }
     switch UIDevice.current.orientation {
@@ -172,9 +153,6 @@
     }
     self.previewLayer?.connection?.videoOrientation = connection.videoOrientation
   }
-
-=======
->>>>>>> 8cc8b404
 }
 
 // Extension to handle AVCaptureVideoDataOutputSampleBufferDelegate events.
