--- conflicted
+++ resolved
@@ -32,14 +32,9 @@
   /// Delegate object - Receives performance metrics and YOLO detection results
   public weak var delegate: YOLOViewDelegate?
 
-<<<<<<< HEAD
-  func onInferenceTime(speed: Double, fps: Double) {
+  public func onInferenceTime(speed: Double, fps: Double) {
     DispatchQueue.main.async { [weak self] in
       guard let self = self else { return }
-=======
-  public func onInferenceTime(speed: Double, fps: Double) {
-    DispatchQueue.main.async {
->>>>>>> 753f7701
       self.labelFPS.text = String(format: "%.1f FPS - %.1f ms", fps, speed)  // t2 seconds to ms
       // Notify delegate of performance metrics
 
