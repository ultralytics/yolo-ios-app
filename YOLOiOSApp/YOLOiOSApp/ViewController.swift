--- conflicted
+++ resolved
@@ -19,39 +19,22 @@
 import UIKit
 import YOLO
 
-<<<<<<< HEAD
 // Definition of custom table view cell
 class ModelTableViewCell: UITableViewCell {
   static let identifier = "ModelTableViewCell"
   
-=======
-// カスタムセルクラスの定義
-class ModelTableViewCell: UITableViewCell {
-  static let identifier = "ModelTableViewCell"
-
->>>>>>> 4488d34d
   private let modelNameLabel: UILabel = {
     let label = UILabel()
     label.textAlignment = .center
     label.font = UIFont.systemFont(ofSize: 14, weight: .medium)
     label.translatesAutoresizingMaskIntoConstraints = false
-<<<<<<< HEAD
     // Configure auto text size adjustment for long content
     label.adjustsFontSizeToFitWidth = true
     label.minimumScaleFactor = 0.7 // Scale down to 70% minimum
     label.lineBreakMode = .byClipping // Clip text instead of using ellipsis
     return label
   }()
-  
-=======
-    // テキストが長い場合に自動的にサイズを縮小する設定
-    label.adjustsFontSizeToFitWidth = true
-    label.minimumScaleFactor = 0.7  // 最小で70%まで縮小
-    label.lineBreakMode = .byClipping  // 省略記号ではなく切り取り
-    return label
-  }()
-
->>>>>>> 4488d34d
+
   private let downloadIconImageView: UIImageView = {
     let imageView = UIImageView(image: UIImage(systemName: "icloud.and.arrow.down"))
     imageView.tintColor = .white
@@ -60,16 +43,11 @@
     imageView.isHidden = true
     return imageView
   }()
-<<<<<<< HEAD
-  
-=======
-
->>>>>>> 4488d34d
+
   override init(style: UITableViewCell.CellStyle, reuseIdentifier: String?) {
     super.init(style: style, reuseIdentifier: reuseIdentifier)
     setupUI()
   }
-<<<<<<< HEAD
   
   required init?(coder: NSCoder) {
     fatalError("init(coder:) has not been implemented")
@@ -155,96 +133,6 @@
     } else {
       // Keep text centered in the cell even when download icon is visible
       modelNameLabel.center.x = bounds.width / 2
-=======
-
-  required init?(coder: NSCoder) {
-    fatalError("init(coder:) has not been implemented")
-  }
-
-  private func setupUI() {
-    backgroundColor = .clear
-    selectionStyle = .default
-
-    contentView.addSubview(modelNameLabel)
-    contentView.addSubview(downloadIconImageView)
-
-    NSLayoutConstraint.activate([
-      // ラベルを中央に配置
-      modelNameLabel.centerXAnchor.constraint(equalTo: contentView.centerXAnchor),  // X軸方向の中央配置を追加
-      modelNameLabel.centerYAnchor.constraint(equalTo: contentView.centerYAnchor),
-      // 左端からのマージンを設定
-      modelNameLabel.leadingAnchor.constraint(
-        greaterThanOrEqualTo: contentView.leadingAnchor, constant: 8),
-      // ダウンロードアイコンとの間にマージンを確保
-      modelNameLabel.trailingAnchor.constraint(
-        lessThanOrEqualTo: downloadIconImageView.leadingAnchor, constant: -4),
-
-      // ダウンロードアイコンを右端に配置
-      downloadIconImageView.trailingAnchor.constraint(
-        equalTo: contentView.trailingAnchor, constant: -4),
-      downloadIconImageView.centerYAnchor.constraint(equalTo: contentView.centerYAnchor),
-      downloadIconImageView.widthAnchor.constraint(equalToConstant: 16),  // やや小さくして場所を確保
-      downloadIconImageView.heightAnchor.constraint(equalToConstant: 16),
-    ])
-
-    // 選択時の背景ビューを設定
-    let selectedBGView = UIView()
-    selectedBGView.backgroundColor = UIColor(white: 1.0, alpha: 0.3)
-    selectedBGView.layer.cornerRadius = 5  // より緩やかなcorner radius
-    selectedBGView.layer.masksToBounds = true
-    selectedBackgroundView = selectedBGView
-  }
-
-  // セルを設定するためのメソッド
-  func configure(with modelName: String, isRemote: Bool, isDownloaded: Bool) {
-    modelNameLabel.text = modelName
-
-    // リモートモデルかつダウンロードされていない場合のみアイコンを表示
-    let showDownloadIcon = isRemote && !isDownloaded
-    downloadIconImageView.isHidden = !showDownloadIcon
-
-    // アイコンの表示状態に基づいてテキストの優先度を調整
-    if showDownloadIcon {
-      // アイコンが表示される場合は常に中央揃え
-      modelNameLabel.textAlignment = .center
-      // アイコンがあるスペースを考慮して横幅を調整
-      modelNameLabel.setContentCompressionResistancePriority(.defaultLow, for: .horizontal)
-      // 優先度を設定して中央配置が尊重されるようにする
-      modelNameLabel.setContentHuggingPriority(.defaultLow, for: .horizontal)
-    } else {
-      // アイコンがない場合も中央揃え
-      modelNameLabel.textAlignment = .center
-      // 横幅いっぱいに広げる
-      modelNameLabel.setContentCompressionResistancePriority(.defaultHigh, for: .horizontal)
-      // 中央配置を優先
-      modelNameLabel.setContentHuggingPriority(.defaultLow, for: .horizontal)
-    }
-  }
-
-  override func layoutSubviews() {
-    super.layoutSubviews()
-
-    // 選択時の背景ビューのサイズを調整 - より少ない余白で枠をテーブルビューに近づける
-    if let selectedBGView = selectedBackgroundView {
-      selectedBGView.frame = bounds.insetBy(dx: 2, dy: 1)
-    }
-
-    // ラベルの最終調整 - レイアウト後にラベルが正しく表示されるように
-    let iconSpace = downloadIconImageView.isHidden ? 0 : 20  // アイコンのスペース（表示中なら考慮）
-    let availableWidth = bounds.width - 16 - CGFloat(iconSpace)  // 左右のマージン(16) + アイコンスペース
-
-    // ラベルの最大幅を設定し、中央配置が適切に機能するようにする
-    modelNameLabel.preferredMaxLayoutWidth = availableWidth
-
-    // フレームを微調整して中央揃えを強制
-    let labelFrame = modelNameLabel.frame
-    if downloadIconImageView.isHidden {
-      // アイコンがない場合は完全に中央に
-      modelNameLabel.center.x = bounds.width / 2
-    } else {
-      // アイコンがある場合は、アイコンのスペースを考慮して中央よりやや左に
-      modelNameLabel.center.x = (bounds.width - CGFloat(iconSpace)) / 2
->>>>>>> 4488d34d
     }
   }
 }
@@ -348,37 +236,21 @@
 
     setupTableView()
     setupButtons()
-<<<<<<< HEAD
     
     yoloView.delegate = self
     yoloView.labelName.isHidden = true
     yoloView.labelFPS.isHidden = true
     
-=======
-
-    yoloView.delegate = self
-    yoloView.labelName.isHidden = true
-    yoloView.labelFPS.isHidden = true
-
->>>>>>> 4488d34d
     // ラベルのテキスト色を白色に強制設定
     labelName.textColor = .white
     labelFPS.textColor = .white
     labelVersion.textColor = .white
-<<<<<<< HEAD
-    
-=======
-
->>>>>>> 4488d34d
+
     // ダークモード/ライトモードの切り替えに影響されないようにスタイル設定
     labelName.overrideUserInterfaceStyle = .dark
     labelFPS.overrideUserInterfaceStyle = .dark
     labelVersion.overrideUserInterfaceStyle = .dark
-<<<<<<< HEAD
-      
-=======
-
->>>>>>> 4488d34d
+
     downloadProgressView.translatesAutoresizingMaskIntoConstraints = false
     view.addSubview(downloadProgressView)
 
@@ -721,19 +593,12 @@
       if success {
         print("Finished loading model: \(modelName)")
         self.currentModelName = modelName
-<<<<<<< HEAD
           DispatchQueue.main.async {
               self.labelName.text = processString(modelName)
               // テキスト色を白色に強制設定
               self.labelName.textColor = .white
           }
-=======
-        DispatchQueue.main.async {
-          self.labelName.text = processString(modelName)
-          // テキスト色を白色に強制設定
-          self.labelName.textColor = .white
-        }
->>>>>>> 4488d34d
+
         self.downloadProgressLabel.text = "Finished loading model \(modelName)"
         self.downloadProgressLabel.isHidden = false
         DispatchQueue.main.asyncAfter(deadline: .now() + 2.0) {
@@ -813,13 +678,8 @@
   private func setupTableView() {
     modelTableView.delegate = self
     modelTableView.dataSource = self
-<<<<<<< HEAD
     modelTableView.register(ModelTableViewCell.self, forCellReuseIdentifier: ModelTableViewCell.identifier)
-=======
-    // カスタムセルを登録
-    modelTableView.register(
-      ModelTableViewCell.self, forCellReuseIdentifier: ModelTableViewCell.identifier)
->>>>>>> 4488d34d
+
     modelTableView.backgroundColor = .clear
     modelTableView.separatorStyle = .none
     modelTableView.isScrollEnabled = false
@@ -963,7 +823,6 @@
   }
 
   func tableView(_ tableView: UITableView, cellForRowAt indexPath: IndexPath) -> UITableViewCell {
-<<<<<<< HEAD
     // Get custom cell
     let cell = tableView.dequeueReusableCell(withIdentifier: ModelTableViewCell.identifier, for: indexPath) as! ModelTableViewCell
     let entry = currentModels[indexPath.row]
@@ -977,24 +836,7 @@
     // Configure the cell
     cell.configure(with: formattedName, isRemote: entry.isRemote, isDownloaded: isDownloaded)
     
-=======
-    // カスタムセルを取得
-    let cell =
-      tableView.dequeueReusableCell(withIdentifier: ModelTableViewCell.identifier, for: indexPath)
-      as! ModelTableViewCell
-    let entry = currentModels[indexPath.row]
-
-    // モデルがリモートかつダウンロードされていないかをチェック
-    let isDownloaded =
-      entry.isRemote ? ModelCacheManager.shared.isModelDownloaded(key: entry.identifier) : true
-
-    // processString関数を使ってモデル名を整形
-    let formattedName = processString(entry.displayName)
-
-    // セルを設定
-    cell.configure(with: formattedName, isRemote: entry.isRemote, isDownloaded: isDownloaded)
-
->>>>>>> 4488d34d
+
     return cell
   }
 
@@ -1007,11 +849,8 @@
     loadModel(entry: selectedEntry, forTask: currentTask)
   }
 
-<<<<<<< HEAD
   // This method is no longer needed as we adjust cell background layout in layoutSubviews
-=======
-  // layoutSubviewsメソッド内でセルの背景レイアウトを調整するため、このメソッドは不要になりました
->>>>>>> 4488d34d
+
 }
 
 extension ViewController: RPPreviewViewControllerDelegate {
@@ -1022,7 +861,6 @@
 
 // MARK: - YOLOViewDelegate
 extension ViewController {
-<<<<<<< HEAD
   func yoloView(_ view: YOLOView, didUpdatePerformance fps: Double, inferenceTime: Double) {
     labelFPS.text = String(format: "%.1f FPS - %.1f ms", fps, inferenceTime)
     labelFPS.textColor = .white
@@ -1033,25 +871,6 @@
     }
   }
   
-=======
-  /// パフォーマンス情報（FPSと推論時間）を受け取るメソッド
-  func yoloView(_ view: YOLOView, didUpdatePerformance fps: Double, inferenceTime: Double) {
-    // FPSと推論時間をUIに表示
-    labelFPS.text = String(format: "%.1f FPS - %.1f ms", fps, inferenceTime)
-    // 色を常に白に保つ
-    labelFPS.textColor = .white
-  }
-
-  /// YOLO検出結果を受け取るメソッド
-  func yoloView(_ view: YOLOView, didReceiveResult result: YOLOResult) {
-    // ここで検出結果に基づいて追加の処理を行うことができます
-    // 例：特定のオブジェクトが検出された時の処理、数値の記録など
-    // UI更新は必ずメインスレッドで行います
-    DispatchQueue.main.async {
-      // 検出されたオブジェクト数を更新する例
-      // self.labelName.text = "\(result.boxes.count) objects"
-    }
-  }
->>>>>>> 4488d34d
+
 
 }