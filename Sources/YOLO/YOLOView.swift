// Ultralytics 🚀 AGPL-3.0 License - https://ultralytics.com/license

//  This file is part of the Ultralytics YOLO Package, providing the core UI component for real-time object detection.
//  Licensed under AGPL-3.0. For commercial use, refer to Ultralytics licensing: https://ultralytics.com/license
//  Access the source code: https://github.com/ultralytics/yolo-ios-app
//
//  The YOLOView class is the primary UI component for displaying real-time YOLO model results.
//  It handles camera setup, model loading, video frame processing, rendering of detection results,
//  and user interactions such as pinch-to-zoom. The view can display bounding boxes, masks for segmentation,
//  pose estimation keypoints, and oriented bounding boxes depending on the active task. It includes
//  UI elements for controlling inference settings such as confidence threshold and IoU threshold,
//  and provides functionality for capturing photos with detection results overlaid.

import AVFoundation
import UIKit
import Vision

/// YOLOView Delegate Protocol - Provides performance metrics and YOLO results for each frame
public protocol YOLOViewDelegate: AnyObject {
  /// Called when performance metrics (FPS and inference time) are updated
  func yoloView(_ view: YOLOView, didUpdatePerformance fps: Double, inferenceTime: Double)

  /// Called when detection results are available
  func yoloView(_ view: YOLOView, didReceiveResult result: YOLOResult)

}

/// A UIView component that provides real-time object detection, segmentation, and pose estimation capabilities.
@MainActor
public class YOLOView: UIView, VideoCaptureDelegate {

  /// Delegate object - Receives performance metrics and YOLO detection results
  public weak var delegate: YOLOViewDelegate?

  func onInferenceTime(speed: Double, fps: Double) {
    DispatchQueue.main.async {
      self.labelFPS.text = String(format: "%.1f FPS - %.1f ms", fps, speed)  // t2 seconds to ms
      // Notify delegate of performance metrics

      self.delegate?.yoloView(self, didUpdatePerformance: fps, inferenceTime: speed)
    }
  }

  func onPredict(result: YOLOResult) {
    // Notify delegate of detection results
    delegate?.yoloView(self, didReceiveResult: result)

    showBoxes(predictions: result)
    onDetection?(result)

    if task == .segment {
      DispatchQueue.main.async {
        if let maskImage = result.masks?.combinedMask {

          guard let maskLayer = self.maskLayer else { return }

          maskLayer.isHidden = false
          maskLayer.frame = self.overlayLayer.bounds
          maskLayer.contents = maskImage

          self.videoCapture.predictor.isUpdating = false
        } else {
          self.videoCapture.predictor.isUpdating = false
        }
      }
    } else if task == .classify {
      self.overlayYOLOClassificationsCALayer(on: self, result: result)
    } else if task == .pose {
      self.removeAllSubLayers(parentLayer: poseLayer)
      var keypointList = [[(x: Float, y: Float)]]()
      var confsList = [[Float]]()

      for keypoint in result.keypointsList {
        keypointList.append(keypoint.xyn)
        confsList.append(keypoint.conf)
      }
      guard let poseLayer = poseLayer else { return }
      drawKeypoints(
        keypointsList: keypointList, confsList: confsList, boundingBoxes: result.boxes,
        on: poseLayer, imageViewSize: overlayLayer.frame.size, originalImageSize: result.orig_shape)
    } else if task == .obb {
      //            self.setupObbLayerIfNeeded()
      guard let obbLayer = self.obbLayer else { return }
      let obbDetections = result.obb
      self.obbRenderer.drawObbDetectionsWithReuse(
        obbDetections: obbDetections,
        on: obbLayer,
        imageViewSize: self.overlayLayer.frame.size,
        originalImageSize: result.orig_shape,  // Example
        lineWidth: 3
      )
    }
  }

  var onDetection: ((YOLOResult) -> Void)?
  private var videoCapture: VideoCapture
  private var busy = false
  private var currentBuffer: CVPixelBuffer?
  var framesDone = 0
  var t0 = 0.0  // inference start
  var t1 = 0.0  // inference dt
  var t2 = 0.0  // inference dt smoothed
  var t3 = CACurrentMediaTime()  // FPS start
  var t4 = 0.0  // FPS dt smoothed
  var task = YOLOTask.detect
  var colors: [String: UIColor] = [:]
  var modelName: String = ""
  var classes: [String] = []
  let maxBoundingBoxViews = 100
  var boundingBoxViews = [BoundingBoxView]()
  public var sliderNumItems = UISlider()
  public var labelSliderNumItems = UILabel()
  public var sliderConf = UISlider()
  public var labelSliderConf = UILabel()
  public var sliderIoU = UISlider()
  public var labelSliderIoU = UILabel()
  public var labelName = UILabel()
  public var labelFPS = UILabel()
  public var labelZoom = UILabel()
  public var activityIndicator = UIActivityIndicatorView()
  public var playButton = UIButton()
  public var pauseButton = UIButton()
  public var switchCameraButton = UIButton()
  public var toolbar = UIView()
  let selection = UISelectionFeedbackGenerator()
  private var overlayLayer = CALayer()
  private var maskLayer: CALayer?
  private var poseLayer: CALayer?
  private var obbLayer: CALayer?

  let obbRenderer = OBBRenderer()

  private let minimumZoom: CGFloat = 1.0
  private let maximumZoom: CGFloat = 10.0
  private var lastZoomFactor: CGFloat = 1.0

  public var capturedImage: UIImage?
  private var photoCaptureCompletion: ((UIImage?) -> Void)?

  public init(
    frame: CGRect,
    modelPathOrName: String,
    task: YOLOTask
  ) {
    self.videoCapture = VideoCapture()
    super.init(frame: frame)
    setModel(modelPathOrName: modelPathOrName, task: task)
    setUpOrientationChangeNotification()
    self.setUpBoundingBoxViews()
    self.setupUI()
    self.videoCapture.delegate = self
    start(position: .back)
    setupOverlayLayer()
  }

  required init?(coder: NSCoder) {
    self.videoCapture = VideoCapture()
    super.init(coder: coder)
  }

  public override func awakeFromNib() {
    super.awakeFromNib()
    Task { @MainActor in
      setUpOrientationChangeNotification()
      setUpBoundingBoxViews()
      setupUI()
      videoCapture.delegate = self
      start(position: .back)
      setupOverlayLayer()
    }
  }

  public func setModel(
    modelPathOrName: String,
    task: YOLOTask,
    completion: ((Result<Void, Error>) -> Void)? = nil
  ) {
    activityIndicator.startAnimating()
    boundingBoxViews.forEach { box in
      box.hide()
    }
    removeClassificationLayers()

    self.task = task
    setupSublayers()

    var modelURL: URL?
    let lowercasedPath = modelPathOrName.lowercased()
    let fileManager = FileManager.default

    // Determine model URL
    if lowercasedPath.hasSuffix(".mlmodel") || lowercasedPath.hasSuffix(".mlpackage")
      || lowercasedPath.hasSuffix(".mlmodelc")
    {
      let possibleURL = URL(fileURLWithPath: modelPathOrName)
      if fileManager.fileExists(atPath: possibleURL.path) {
        modelURL = possibleURL
      }
    } else {
      if let compiledURL = Bundle.main.url(forResource: modelPathOrName, withExtension: "mlmodelc")
      {
        modelURL = compiledURL
      } else if let packageURL = Bundle.main.url(
        forResource: modelPathOrName, withExtension: "mlpackage")
      {
        modelURL = packageURL
      }
    }

    guard let unwrappedModelURL = modelURL else {
      let error = PredictorError.modelFileNotFound
      fatalError(error.localizedDescription)
    }

    modelName = unwrappedModelURL.deletingPathExtension().lastPathComponent

    // Common success handling for all tasks
    func handleSuccess(predictor: Predictor) {
      self.videoCapture.predictor = predictor
      self.activityIndicator.stopAnimating()
      self.labelName.text = processString(modelName)
      completion?(.success(()))
    }

    // Common failure handling for all tasks
    func handleFailure(_ error: Error) {
      print("Failed to load model with error: \(error)")
      self.activityIndicator.stopAnimating()
      completion?(.failure(error))
    }

    switch task {
    case .classify:
      Classifier.create(unwrappedModelURL: unwrappedModelURL, isRealTime: true) { result in
        switch result {
        case .success(let predictor):
          handleSuccess(predictor: predictor)
        case .failure(let error):
          handleFailure(error)
        }
      }

    case .segment:
      Segmenter.create(unwrappedModelURL: unwrappedModelURL, isRealTime: true) { result in
        switch result {
        case .success(let predictor):
          handleSuccess(predictor: predictor)
        case .failure(let error):
          handleFailure(error)
        }
      }

    case .pose:
      PoseEstimator.create(unwrappedModelURL: unwrappedModelURL, isRealTime: true) { result in
        switch result {
        case .success(let predictor):
          handleSuccess(predictor: predictor)
        case .failure(let error):
          handleFailure(error)
        }
      }

    case .obb:
      ObbDetector.create(unwrappedModelURL: unwrappedModelURL, isRealTime: true) {
        [weak self] result in
        switch result {
        case .success(let predictor):
          self?.obbLayer?.isHidden = false

          handleSuccess(predictor: predictor)
        case .failure(let error):
          handleFailure(error)
        }
      }

    default:
      ObjectDetector.create(unwrappedModelURL: unwrappedModelURL, isRealTime: true) { result in
        switch result {
        case .success(let predictor):
          handleSuccess(predictor: predictor)
        case .failure(let error):
          handleFailure(error)
        }
      }
    }
  }

  private func start(position: AVCaptureDevice.Position) {
    if !busy {
      busy = true
      let orientation = UIDevice.current.orientation
      videoCapture.setUp(sessionPreset: .photo, position: position, orientation: orientation) {
        success in
        // .hd4K3840x2160 or .photo (4032x3024)  Warning: 4k may not work on all devices i.e. 2019 iPod
        if success {
          // Add the video preview into the UI.
          if let previewLayer = self.videoCapture.previewLayer {
            self.layer.insertSublayer(previewLayer, at: 0)
            self.videoCapture.previewLayer?.frame = self.bounds  // resize preview layer
            for box in self.boundingBoxViews {
              box.addToLayer(previewLayer)
            }
          }
          self.videoCapture.previewLayer?.addSublayer(self.overlayLayer)
          // Once everything is set up, we can start capturing live video.
          self.videoCapture.start()

          self.busy = false
        }
      }
    }
  }

  public func stop() {
    videoCapture.stop()
  }

  public func resume() {
    videoCapture.start()
  }

  func setUpBoundingBoxViews() {
    // Ensure all bounding box views are initialized up to the maximum allowed.
    while boundingBoxViews.count < maxBoundingBoxViews {
      boundingBoxViews.append(BoundingBoxView())
    }

  }

  func setupOverlayLayer() {
    let width = self.bounds.width
    let height = self.bounds.height

    var ratio: CGFloat = 1.0
    if videoCapture.captureSession.sessionPreset == .photo {
      ratio = (4.0 / 3.0)
    } else {
      ratio = (16.0 / 9.0)
    }
    var offSet = CGFloat.zero
    var margin = CGFloat.zero
    if self.bounds.width < self.bounds.height {
      offSet = height / ratio
      margin = (offSet - self.bounds.width) / 2
      self.overlayLayer.frame = CGRect(
        x: -margin, y: 0, width: offSet, height: self.bounds.height)
    } else {
      offSet = width / ratio
      margin = (offSet - self.bounds.height) / 2
      self.overlayLayer.frame = CGRect(
        x: 0, y: -margin, width: self.bounds.width, height: offSet)
    }
  }

  func setupMaskLayerIfNeeded() {
    if maskLayer == nil {
      let layer = CALayer()
      layer.frame = self.overlayLayer.bounds
      layer.opacity = 0.5
      layer.name = "maskLayer"
      // Specify contentsGravity or backgroundColor as needed
      // layer.contentsGravity = .resizeAspectFill
      // layer.backgroundColor = UIColor.clear.cgColor

      self.overlayLayer.addSublayer(layer)
      self.maskLayer = layer
    }
  }

  func setupPoseLayerIfNeeded() {
    if poseLayer == nil {
      let layer = CALayer()
      layer.frame = self.overlayLayer.bounds
      layer.opacity = 0.5
      self.overlayLayer.addSublayer(layer)
      self.poseLayer = layer
    }
  }

  func setupObbLayerIfNeeded() {
    if obbLayer == nil {
      let layer = CALayer()
      layer.frame = self.overlayLayer.bounds
      layer.opacity = 0.5
      self.overlayLayer.addSublayer(layer)
      self.obbLayer = layer
    }
  }

  public func resetLayers() {
    removeAllSubLayers(parentLayer: maskLayer)
    removeAllSubLayers(parentLayer: poseLayer)
    removeAllSubLayers(parentLayer: overlayLayer)

    maskLayer = nil
    poseLayer = nil
    obbLayer?.isHidden = true
  }

  func setupSublayers() {
    resetLayers()

    switch task {
    case .segment:
      setupMaskLayerIfNeeded()
    case .pose:
      setupPoseLayerIfNeeded()
    case .obb:
      setupObbLayerIfNeeded()
      overlayLayer.addSublayer(obbLayer!)
      obbLayer?.isHidden = false
    default: break
    }
  }

  func removeAllSubLayers(parentLayer: CALayer?) {
    guard let parentLayer = parentLayer else { return }
    parentLayer.sublayers?.forEach { layer in
      layer.removeFromSuperlayer()
    }
    parentLayer.sublayers = nil
    parentLayer.contents = nil
  }

  func addMaskSubLayers() {
    guard let maskLayer = maskLayer else { return }
    self.overlayLayer.addSublayer(maskLayer)
  }

  func showBoxes(predictions: YOLOResult) {

    let width = self.bounds.width
    let height = self.bounds.height
    var resultCount = 0

    resultCount = predictions.boxes.count

    if UIDevice.current.orientation == .portrait {

      var ratio: CGFloat = 1.0

      if videoCapture.captureSession.sessionPreset == .photo {
        ratio = (height / width) / (4.0 / 3.0)
      } else {
        ratio = (height / width) / (16.0 / 9.0)
      }

      self.labelSliderNumItems.text =
        String(resultCount) + " items (max " + String(Int(sliderNumItems.value)) + ")"
      for i in 0..<boundingBoxViews.count {
        if i < (resultCount) && i < 50 {
          var rect = CGRect.zero
          var label = ""
          var boxColor: UIColor = .white
          var confidence: CGFloat = 0
          var alpha: CGFloat = 0.9
          var bestClass = ""

          let prediction = predictions.boxes[i]
          rect = CGRect(
            x: prediction.xywhn.minX, y: 1 - prediction.xywhn.maxY, width: prediction.xywhn.width,
            height: prediction.xywhn.height)
          bestClass = prediction.cls
          confidence = CGFloat(prediction.conf)
          let colorIndex = prediction.index % ultralyticsColors.count
          boxColor = ultralyticsColors[colorIndex]
          label = String(format: "%@ %.1f", bestClass, confidence * 100)
          alpha = CGFloat((confidence - 0.2) / (1.0 - 0.2) * 0.9)
          var displayRect = rect
          switch UIDevice.current.orientation {
          case .portraitUpsideDown:
            displayRect = CGRect(
              x: 1.0 - rect.origin.x - rect.width,
              y: 1.0 - rect.origin.y - rect.height,
              width: rect.width,
              height: rect.height)
          case .landscapeLeft:
            displayRect = CGRect(
              x: rect.origin.x,
              y: rect.origin.y,
              width: rect.width,
              height: rect.height)
          case .landscapeRight:
            displayRect = CGRect(
              x: rect.origin.x,
              y: rect.origin.y,
              width: rect.width,
              height: rect.height)
          case .unknown:
            print("The device orientation is unknown, the predictions may be affected")
            fallthrough
          default: break
          }
          if ratio >= 1 {
            let offset = (1 - ratio) * (0.5 - displayRect.minX)
            let transform = CGAffineTransform(scaleX: 1, y: -1).translatedBy(x: offset, y: -1)
            displayRect = displayRect.applying(transform)
            displayRect.size.width *= ratio
          } else {
            let offset = (ratio - 1) * (0.5 - displayRect.maxY)
            let transform = CGAffineTransform(scaleX: 1, y: -1).translatedBy(x: 0, y: offset - 1)
            displayRect = displayRect.applying(transform)
            ratio = (height / width) / (3.0 / 4.0)
            displayRect.size.height /= ratio
          }
          displayRect = VNImageRectForNormalizedRect(displayRect, Int(width), Int(height))

          boundingBoxViews[i].show(
            frame: displayRect, label: label, color: boxColor, alpha: alpha)

        } else {
          boundingBoxViews[i].hide()
        }
      }
    } else {
      resultCount = predictions.boxes.count
      self.labelSliderNumItems.text =
        String(resultCount) + " items (max " + String(Int(sliderNumItems.value)) + ")"

      let frameAspectRatio = videoCapture.longSide / videoCapture.shortSide
      let viewAspectRatio = width / height
      var scaleX: CGFloat = 1.0
      var scaleY: CGFloat = 1.0
      var offsetX: CGFloat = 0.0
      var offsetY: CGFloat = 0.0

      if frameAspectRatio > viewAspectRatio {
        scaleY = height / videoCapture.shortSide
        scaleX = scaleY
        offsetX = (videoCapture.longSide * scaleX - width) / 2
      } else {
        scaleX = width / videoCapture.longSide
        scaleY = scaleX
        offsetY = (videoCapture.shortSide * scaleY - height) / 2
      }

      for i in 0..<boundingBoxViews.count {
        if i < resultCount && i < 50 {
          var rect = CGRect.zero
          var label = ""
          var boxColor: UIColor = .white
          var confidence: CGFloat = 0
          var alpha: CGFloat = 0.9
          var bestClass = ""

          let prediction = predictions.boxes[i]
          rect = CGRect(
            x: prediction.xywhn.minX,
            y: 1 - prediction.xywhn.maxY,
            width: prediction.xywhn.width,
            height: prediction.xywhn.height
          )
          bestClass = prediction.cls
          confidence = CGFloat(prediction.conf)

          let colorIndex = predictions.boxes[i].index % ultralyticsColors.count
          boxColor = ultralyticsColors[colorIndex]
          label = String(format: "%@ %.1f", bestClass, confidence * 100)
          alpha = CGFloat((confidence - 0.2) / (1.0 - 0.2) * 0.9)

          rect.origin.x = rect.origin.x * videoCapture.longSide * scaleX - offsetX
          rect.origin.y =
            height
            - (rect.origin.y * videoCapture.shortSide * scaleY
              - offsetY
              + rect.size.height * videoCapture.shortSide * scaleY)
          rect.size.width *= videoCapture.longSide * scaleX
          rect.size.height *= videoCapture.shortSide * scaleY

          boundingBoxViews[i].show(
            frame: rect,
            label: label,
            color: boxColor,
            alpha: alpha
          )
        } else {
          boundingBoxViews[i].hide()
        }
      }
    }
  }

  func removeClassificationLayers() {
    if let sublayers = self.layer.sublayers {
      for layer in sublayers where layer.name == "YOLOOverlayLayer" {
        layer.removeFromSuperlayer()
      }
    }
  }

  func overlayYOLOClassificationsCALayer(on view: UIView, result: YOLOResult) {

    removeClassificationLayers()

    let overlayLayer = CALayer()
    overlayLayer.frame = view.bounds
    overlayLayer.name = "YOLOOverlayLayer"

    guard let top1 = result.probs?.top1,
      let top1Conf = result.probs?.top1Conf
    else {
      return
    }

    var colorIndex = 0
    if let index = result.names.firstIndex(of: top1) {
      colorIndex = index % ultralyticsColors.count
    }
    let color = ultralyticsColors[colorIndex]

    let confidencePercent = round(top1Conf * 1000) / 10
    let labelText = " \(top1) \(confidencePercent)% "

    let textLayer = CATextLayer()
    textLayer.contentsScale = UIScreen.main.scale  // Retina display support
    textLayer.alignmentMode = .left
    let fontSize = self.bounds.height * 0.02
    textLayer.font = UIFont.systemFont(ofSize: fontSize, weight: .semibold)
    textLayer.fontSize = fontSize
    textLayer.foregroundColor = UIColor.white.cgColor
    textLayer.backgroundColor = color.cgColor
    textLayer.cornerRadius = 4
    textLayer.masksToBounds = true

    textLayer.string = labelText
    let textAttributes: [NSAttributedString.Key: Any] = [
      .font: UIFont.systemFont(ofSize: fontSize, weight: .semibold)
    ]
    let textSize = (labelText as NSString).size(withAttributes: textAttributes)
    let width: CGFloat = textSize.width + 10
    let x: CGFloat = self.center.x - (width / 2)
    let y: CGFloat = self.center.y - textSize.height
    let height: CGFloat = textSize.height + 4

    textLayer.frame = CGRect(x: x, y: y, width: width, height: height)

    overlayLayer.addSublayer(textLayer)

    view.layer.addSublayer(overlayLayer)
  }

  private func setupUI() {
    labelName.text = processString(modelName)
    labelName.textAlignment = .center
    labelName.font = UIFont.systemFont(ofSize: 24, weight: .medium)
    labelName.textColor = .white
    labelName.font = UIFont.preferredFont(forTextStyle: .title1)
    self.addSubview(labelName)

    labelFPS.text = String(format: "%.1f FPS - %.1f ms", 0.0, 0.0)
    labelFPS.textAlignment = .center
    labelFPS.textColor = .white
    labelFPS.font = UIFont.preferredFont(forTextStyle: .body)
    self.addSubview(labelFPS)

    labelSliderNumItems.text = "0 items (max 30)"
    labelSliderNumItems.textAlignment = .left
    labelSliderNumItems.textColor = .white
    labelSliderNumItems.font = UIFont.preferredFont(forTextStyle: .subheadline)
    self.addSubview(labelSliderNumItems)

    configureSlider(sliderNumItems, min: 1, max: 100, value: 30)
    self.addSubview(sliderNumItems)

    labelSliderConf.text = "0.25 Confidence Threshold"
    labelSliderConf.textAlignment = .left
    labelSliderConf.textColor = .white
    labelSliderConf.font = UIFont.preferredFont(forTextStyle: .subheadline)
    self.addSubview(labelSliderConf)

    configureSlider(sliderConf, min: 0, max: 1, value: 0.25)
    self.addSubview(sliderConf)

    labelSliderIoU.text = "0.45 IoU Threshold"
    labelSliderIoU.textAlignment = .left
    labelSliderIoU.textColor = .white
    labelSliderIoU.font = UIFont.preferredFont(forTextStyle: .subheadline)
    self.addSubview(labelSliderIoU)

    configureSlider(sliderIoU, min: 0, max: 1, value: 0.45)
    self.addSubview(sliderIoU)

    self.labelSliderNumItems.text = "0 items (max " + String(Int(sliderNumItems.value)) + ")"
    self.labelSliderConf.text = "0.25 Confidence Threshold"
    self.labelSliderIoU.text = "0.45 IoU Threshold"

    labelZoom.text = "1.00x"
    labelZoom.textColor = .white
    labelZoom.font = UIFont.systemFont(ofSize: 14)
    labelZoom.textAlignment = .center
    labelZoom.font = UIFont.preferredFont(forTextStyle: .body)
    self.addSubview(labelZoom)

    let config = UIImage.SymbolConfiguration(pointSize: 20, weight: .regular, scale: .default)

    playButton.setImage(UIImage(systemName: "play.fill", withConfiguration: config), for: .normal)
    pauseButton.setImage(UIImage(systemName: "pause.fill", withConfiguration: config), for: .normal)
    switchCameraButton = UIButton()
    switchCameraButton.setImage(
      UIImage(systemName: "camera.rotate", withConfiguration: config), for: .normal)
    
    playButton.isEnabled = false
    pauseButton.isEnabled = true
    playButton.addTarget(self, action: #selector(playTapped), for: .touchUpInside)
    pauseButton.addTarget(self, action: #selector(pauseTapped), for: .touchUpInside)
    switchCameraButton.addTarget(self, action: #selector(switchCameraTapped), for: .touchUpInside)
    
    setupToolbar()
    
    self.addGestureRecognizer(UIPinchGestureRecognizer(target: self, action: #selector(pinch)))
  }
  
  /// Configure a slider with common settings
  private func configureSlider(_ slider: UISlider, min: Float, max: Float, value: Float) {
    slider.minimumValue = min
    slider.maximumValue = max
    slider.value = value
    slider.minimumTrackTintColor = .white
    slider.maximumTrackTintColor = .systemGray.withAlphaComponent(0.7)
    slider.addTarget(self, action: #selector(sliderChanged), for: .valueChanged)
  }
  
  /// Setup toolbar with consistent styling
  private func setupToolbar() {
    toolbar.backgroundColor = .black.withAlphaComponent(0.7)
    [playButton, pauseButton, switchCameraButton].forEach { button in
      button.tintColor = .white
      toolbar.addSubview(button)
    }
    self.addSubview(toolbar)
  }

  public override func layoutSubviews() {
    setupOverlayLayer()
    let isLandscape = bounds.width > bounds.height
    activityIndicator.frame = CGRect(x: center.x - 50, y: center.y - 50, width: 100, height: 100)
    
    // Apply consistent toolbar styling
    applyToolbarStyling(isLandscape: isLandscape)
    
    if isLandscape {
      layoutLandscape()
    } else {
      layoutPortrait()
    }

    self.videoCapture.previewLayer?.frame = self.bounds
  }
  
  /// Apply consistent toolbar and button styling
  private func applyToolbarStyling(isLandscape: Bool) {
    toolbar.backgroundColor = .black.withAlphaComponent(0.7)
    let buttonColor: UIColor = isLandscape ? .white : .white
    [playButton, pauseButton, switchCameraButton].forEach { button in
      button.tintColor = buttonColor
    }
  }
  
  /// Layout views for landscape orientation
  private func layoutLandscape() {
    let width = bounds.width
    let height = bounds.height
    let topMargin: CGFloat = 0
    let titleLabelHeight: CGFloat = height * 0.1
    
    labelName.frame = CGRect(x: 0, y: topMargin, width: width, height: titleLabelHeight)
    
    let subLabelHeight: CGFloat = height * 0.04
    labelFPS.frame = CGRect(
      x: 0, y: center.y - height * 0.24 - subLabelHeight,
      width: width, height: subLabelHeight
    )
    
    let sliderWidth: CGFloat = width * 0.2
    let sliderHeight: CGFloat = height * 0.1
    
    labelSliderNumItems.frame = CGRect(
      x: width * 0.1, y: labelFPS.frame.minY - sliderHeight,
      width: sliderWidth, height: sliderHeight
    )
    
    sliderNumItems.frame = CGRect(
      x: width * 0.1, y: labelSliderNumItems.frame.maxY + 10,
      width: sliderWidth, height: sliderHeight
    )
    
    labelSliderConf.frame = CGRect(
      x: width * 0.1, y: sliderNumItems.frame.maxY + 10,
      width: sliderWidth * 1.5, height: sliderHeight
    )
    
    sliderConf.frame = CGRect(
      x: width * 0.1, y: labelSliderConf.frame.maxY + 10,
      width: sliderWidth, height: sliderHeight
    )
    
    labelSliderIoU.frame = CGRect(
      x: width * 0.1, y: sliderConf.frame.maxY + 10,
      width: sliderWidth * 1.5, height: sliderHeight
    )
    
    sliderIoU.frame = CGRect(
      x: width * 0.1, y: labelSliderIoU.frame.maxY + 10,
      width: sliderWidth, height: sliderHeight
    )
    
    let zoomLabelWidth: CGFloat = width * 0.2
    labelZoom.frame = CGRect(
      x: center.x - zoomLabelWidth / 2, y: self.bounds.maxY - 120,
      width: zoomLabelWidth, height: height * 0.03
    )
    
    layoutToolbarButtons(width: width, height: height)
  }
  
  /// Layout views for portrait orientation
  private func layoutPortrait() {
    let width = bounds.width
    let height = bounds.height
    let topMargin: CGFloat = 0
    let titleLabelHeight: CGFloat = height * 0.1
    
    labelName.frame = CGRect(x: 0, y: topMargin, width: width, height: titleLabelHeight)
    
    let subLabelHeight: CGFloat = height * 0.04
    labelFPS.frame = CGRect(
      x: 0, y: labelName.frame.maxY + 15,
      width: width, height: subLabelHeight
    )
    
    let sliderWidth: CGFloat = width * 0.46
    let sliderHeight: CGFloat = height * 0.02
    
    sliderNumItems.frame = CGRect(
      x: width * 0.01, y: center.y - sliderHeight - height * 0.24,
      width: sliderWidth, height: sliderHeight
    )
    
    labelSliderNumItems.frame = CGRect(
      x: width * 0.01, y: sliderNumItems.frame.minY - sliderHeight - 10,
      width: sliderWidth, height: sliderHeight
    )
    
    labelSliderConf.frame = CGRect(
      x: width * 0.01, y: center.y + height * 0.24,
      width: sliderWidth * 1.5, height: sliderHeight
    )
    
    sliderConf.frame = CGRect(
      x: width * 0.01, y: labelSliderConf.frame.maxY + 10,
      width: sliderWidth, height: sliderHeight
    )
    
    labelSliderIoU.frame = CGRect(
      x: width * 0.01, y: sliderConf.frame.maxY + 10,
      width: sliderWidth * 1.5, height: sliderHeight
    )
    
    sliderIoU.frame = CGRect(
      x: width * 0.01, y: labelSliderIoU.frame.maxY + 10,
      width: sliderWidth, height: sliderHeight
    )
    
    let zoomLabelWidth: CGFloat = width * 0.2
    labelZoom.frame = CGRect(
      x: center.x - zoomLabelWidth / 2, y: self.bounds.maxY - 120,
      width: zoomLabelWidth, height: height * 0.03
    )
    
    layoutToolbarButtons(width: width, height: height)
  }
  
  /// Layout toolbar buttons (shared between orientations)
  private func layoutToolbarButtons(width: CGFloat, height: CGFloat) {
    let toolBarHeight: CGFloat = 66
    let buttonHeight: CGFloat = toolBarHeight * 0.75
    
    toolbar.frame = CGRect(x: 0, y: height - toolBarHeight, width: width, height: toolBarHeight)
    playButton.frame = CGRect(x: 0, y: 0, width: buttonHeight, height: buttonHeight)
    pauseButton.frame = CGRect(
      x: playButton.frame.maxX, y: 0, width: buttonHeight, height: buttonHeight
    )
    switchCameraButton.frame = CGRect(
      x: pauseButton.frame.maxX, y: 0, width: buttonHeight, height: buttonHeight
    )
  }

  private func setUpOrientationChangeNotification() {
    NotificationCenter.default.addObserver(
      self, selector: #selector(orientationDidChange),
      name: UIDevice.orientationDidChangeNotification, object: nil)
  }

  @objc func orientationDidChange() {
    var orientation: AVCaptureVideoOrientation = .portrait
    switch UIDevice.current.orientation {
    case .portrait:
      orientation = .portrait
    case .portraitUpsideDown:
      orientation = .portraitUpsideDown
    case .landscapeRight:
      orientation = .landscapeLeft
    case .landscapeLeft:
      orientation = .landscapeRight
    default:
      return
    }
    videoCapture.updateVideoOrientation(orientation: orientation)

    //      frameSizeCaptured = false
  }

  @objc func sliderChanged(_ sender: Any) {

    if sender as? UISlider === sliderNumItems {
      if let predictor = videoCapture.predictor as? BasePredictor {
        let numItems = Int(sliderNumItems.value)
        predictor.setNumItemsThreshold(numItems: numItems)
      }
    }
    let conf = Double(round(100 * sliderConf.value)) / 100
    let iou = Double(round(100 * sliderIoU.value)) / 100
    self.labelSliderConf.text = String(conf) + " Confidence Threshold"
    self.labelSliderIoU.text = String(iou) + " IoU Threshold"
    if let predictor = videoCapture.predictor as? BasePredictor {
      predictor.setIouThreshold(iou: iou)
      predictor.setConfidenceThreshold(confidence: conf)

    }
  }

  @objc func pinch(_ pinch: UIPinchGestureRecognizer) {
    guard let device = videoCapture.captureDevice else { return }

    // Return zoom value between the minimum and maximum zoom values
    func minMaxZoom(_ factor: CGFloat) -> CGFloat {
      return min(min(max(factor, minimumZoom), maximumZoom), device.activeFormat.videoMaxZoomFactor)
    }

    func update(scale factor: CGFloat) {
      do {
        try device.lockForConfiguration()
        defer {
          device.unlockForConfiguration()
        }
        device.videoZoomFactor = factor
      } catch {
        print("\(error.localizedDescription)")
      }
    }

    let newScaleFactor = minMaxZoom(pinch.scale * lastZoomFactor)
    switch pinch.state {
    case .began, .changed:
      update(scale: newScaleFactor)
      self.labelZoom.text = String(format: "%.2fx", newScaleFactor)
      self.labelZoom.font = UIFont.preferredFont(forTextStyle: .title2)
    case .ended:
      lastZoomFactor = minMaxZoom(newScaleFactor)
      update(scale: lastZoomFactor)
      self.labelZoom.font = UIFont.preferredFont(forTextStyle: .body)
    default: break
    }
  }

  @objc func playTapped() {
    selection.selectionChanged()
    self.videoCapture.start()
    playButton.isEnabled = false
    pauseButton.isEnabled = true
  }

  @objc func pauseTapped() {
    selection.selectionChanged()
    self.videoCapture.stop()
    playButton.isEnabled = true
    pauseButton.isEnabled = false
  }

  @objc func switchCameraTapped() {

    self.videoCapture.captureSession.beginConfiguration()
    let currentInput = self.videoCapture.captureSession.inputs.first as? AVCaptureDeviceInput
    self.videoCapture.captureSession.removeInput(currentInput!)
    guard let currentPosition = currentInput?.device.position else { return }

    let nextCameraPosition: AVCaptureDevice.Position = currentPosition == .back ? .front : .back

    let newCameraDevice = bestCaptureDevice(position: nextCameraPosition)

    guard let videoInput1 = try? AVCaptureDeviceInput(device: newCameraDevice) else {
      return
    }

    self.videoCapture.captureSession.addInput(videoInput1)
    var orientation: AVCaptureVideoOrientation = .portrait
    switch UIDevice.current.orientation {
    case .portrait:
      orientation = .portrait
    case .portraitUpsideDown:
      orientation = .portraitUpsideDown
    case .landscapeRight:
      orientation = .landscapeLeft
    case .landscapeLeft:
      orientation = .landscapeRight
    default:
      return
    }
    self.videoCapture.updateVideoOrientation(orientation: orientation)

    self.videoCapture.captureSession.commitConfiguration()
  }

  public func capturePhoto(completion: @escaping (UIImage?) -> Void) {
    self.photoCaptureCompletion = completion
    let settings = AVCapturePhotoSettings()
    usleep(20_000)  // short 10 ms delay to allow camera to focus
    self.videoCapture.photoOutput.capturePhoto(
      with: settings, delegate: self as AVCapturePhotoCaptureDelegate
    )
  }

  public func setInferenceFlag(ok: Bool) {
    videoCapture.inferenceOK = ok
  }
}

extension YOLOView: AVCapturePhotoCaptureDelegate {
  nonisolated public func photoOutput(
    _ output: AVCapturePhotoOutput, didFinishProcessingPhoto photo: AVCapturePhoto, error: Error?
  ) {
    if let error = error {
      print("error occurred : \(error.localizedDescription)")
    }
    if let dataImage = photo.fileDataRepresentation() {
      let dataProvider = CGDataProvider(data: dataImage as CFData)
      let cgImageRef: CGImage! = CGImage(
        jpegDataProviderSource: dataProvider!, decode: nil, shouldInterpolate: true,
        intent: .defaultIntent)
      
      Task { @MainActor in
        var isCameraFront = false
        if let currentInput = self.videoCapture.captureSession.inputs.first as? AVCaptureDeviceInput,
          currentInput.device.position == .front
        {
          isCameraFront = true
        }
      var orientation: CGImagePropertyOrientation = isCameraFront ? .leftMirrored : .right
      switch UIDevice.current.orientation {
      case .landscapeLeft:
        orientation = isCameraFront ? .downMirrored : .up
      case .landscapeRight:
        orientation = isCameraFront ? .upMirrored : .down
      default:
        break
      }
      var image = UIImage(cgImage: cgImageRef, scale: 0.5, orientation: .right)
      if let orientedCIImage = CIImage(image: image)?.oriented(orientation),
        let cgImage = CIContext().createCGImage(orientedCIImage, from: orientedCIImage.extent)
      {
        image = UIImage(cgImage: cgImage)
      }
      
      // Create a temporary container view for off-screen compositing
      let containerView = UIView(frame: self.bounds)
      containerView.backgroundColor = .black
      
      // Add the captured image as the base layer
      let imageView = UIImageView(image: image)
      imageView.contentMode = .scaleAspectFill
      imageView.frame = containerView.bounds
      containerView.addSubview(imageView)

      // Add mask layer if present (for segmentation task)
      if let maskLayer = self.maskLayer, !maskLayer.isHidden {
        // Create a temporary copy of the mask layer for capture
        let tempLayer = CALayer()
        // Calculate the correct frame relative to the main view
        let overlayFrame = self.overlayLayer.frame
        let maskFrame = maskLayer.frame

        // Adjust mask frame to be relative to the main view, not overlayLayer
        tempLayer.frame = CGRect(
          x: overlayFrame.origin.x + maskFrame.origin.x,
          y: overlayFrame.origin.y + maskFrame.origin.y,
          width: maskFrame.width,
          height: maskFrame.height
        )
        tempLayer.contents = maskLayer.contents
        tempLayer.contentsGravity = maskLayer.contentsGravity
        tempLayer.contentsRect = maskLayer.contentsRect
        tempLayer.contentsCenter = maskLayer.contentsCenter
        tempLayer.opacity = maskLayer.opacity
        tempLayer.compositingFilter = maskLayer.compositingFilter
        tempLayer.transform = maskLayer.transform
        tempLayer.masksToBounds = maskLayer.masksToBounds
        containerView.layer.addSublayer(tempLayer)
      }

      // Add pose layer if present (for pose task)
      if let poseLayer = self.poseLayer {
        // Create a temporary copy of the pose layer including all sublayers
        let tempLayer = CALayer()
        let overlayFrame = self.overlayLayer.frame

        // Set frame relative to main view
        tempLayer.frame = CGRect(
          x: overlayFrame.origin.x,
          y: overlayFrame.origin.y,
          width: overlayFrame.width,
          height: overlayFrame.height
        )
        tempLayer.opacity = poseLayer.opacity

        // Copy all sublayers (keypoints and skeleton lines)
        if let sublayers = poseLayer.sublayers {
          for sublayer in sublayers {
            let copyLayer = CALayer()
            copyLayer.frame = sublayer.frame
            copyLayer.backgroundColor = sublayer.backgroundColor
            copyLayer.cornerRadius = sublayer.cornerRadius
            copyLayer.opacity = sublayer.opacity

            // If it's a shape layer (for lines), copy the path
            if let shapeLayer = sublayer as? CAShapeLayer {
              let copyShapeLayer = CAShapeLayer()
              copyShapeLayer.frame = shapeLayer.frame
              copyShapeLayer.path = shapeLayer.path
              copyShapeLayer.strokeColor = shapeLayer.strokeColor
              copyShapeLayer.lineWidth = shapeLayer.lineWidth
              copyShapeLayer.fillColor = shapeLayer.fillColor
              copyShapeLayer.opacity = shapeLayer.opacity
              tempLayer.addSublayer(copyShapeLayer)
            } else {
              tempLayer.addSublayer(copyLayer)
            }
          }
        }

        containerView.layer.addSublayer(tempLayer)
      }

      // Add OBB layer if present (for OBB task)
      if let obbLayer = self.obbLayer, !obbLayer.isHidden {
        // Create a temporary copy of the OBB layer including all sublayers
        let tempLayer = CALayer()
        let overlayFrame = self.overlayLayer.frame

        tempLayer.frame = CGRect(
          x: overlayFrame.origin.x,
          y: overlayFrame.origin.y,
          width: overlayFrame.width,
          height: overlayFrame.height
        )
        tempLayer.opacity = obbLayer.opacity

        // Copy all sublayers
        if let sublayers = obbLayer.sublayers {
          for sublayer in sublayers {
            if let shapeLayer = sublayer as? CAShapeLayer {
              let copyShapeLayer = CAShapeLayer()
              copyShapeLayer.frame = shapeLayer.frame
              copyShapeLayer.path = shapeLayer.path
              copyShapeLayer.strokeColor = shapeLayer.strokeColor
              copyShapeLayer.lineWidth = shapeLayer.lineWidth
              copyShapeLayer.fillColor = shapeLayer.fillColor
              copyShapeLayer.opacity = shapeLayer.opacity
              tempLayer.addSublayer(copyShapeLayer)
            } else if let textLayer = sublayer as? CATextLayer {
              let copyTextLayer = CATextLayer()
              copyTextLayer.frame = textLayer.frame
              copyTextLayer.string = textLayer.string
              copyTextLayer.font = textLayer.font
              copyTextLayer.fontSize = textLayer.fontSize
              copyTextLayer.foregroundColor = textLayer.foregroundColor
              copyTextLayer.backgroundColor = textLayer.backgroundColor
              copyTextLayer.alignmentMode = textLayer.alignmentMode
              copyTextLayer.opacity = textLayer.opacity
              tempLayer.addSublayer(copyTextLayer)
            }
          }
        }

        containerView.layer.addSublayer(tempLayer)
      }

      // Add bounding boxes
      let boundingBoxInfos = makeBoundingBoxInfos(from: boundingBoxViews)
      for info in boundingBoxInfos where !info.isHidden {
        let boxView = createBoxView(from: info)
        boxView.frame = info.rect
        containerView.addSubview(boxView)
      }
      
      // Render the container view to image
      UIGraphicsBeginImageContextWithOptions(containerView.bounds.size, true, 0.0)
      guard let context = UIGraphicsGetCurrentContext() else {
        photoCaptureCompletion?(nil)
        photoCaptureCompletion = nil
        return
      }
      
      // Draw the container view's layer hierarchy
      containerView.layer.render(in: context)
      
      // Add Ultralytics logo overlay
      if let logoImage = UIImage(named: "ultralytics_yolo_logotype.png") {
        let logoWidth: CGFloat = containerView.bounds.width * 0.45 // 45% of view width (much larger)
        let logoHeight = logoWidth * (logoImage.size.height / logoImage.size.width)
        let logoX = containerView.bounds.width - logoWidth - 30 // 30pt padding from right
        let logoY = containerView.bounds.height - logoHeight - 30 // 30pt padding from bottom
        let logoRect = CGRect(x: logoX, y: logoY, width: logoWidth, height: logoHeight)
        
        // Draw logo without background
        logoImage.draw(in: logoRect)
      }
      
      let img = UIGraphicsGetImageFromCurrentImageContext()
      UIGraphicsEndImageContext()
<<<<<<< HEAD
      
      // No cleanup needed since we used a temporary container view
      photoCaptureCompletion?(img)
      photoCaptureCompletion = nil
=======
      imageLayer.removeFromSuperlayer()
      for v in tempViews {
        v.removeFromSuperview()
      }
        photoCaptureCompletion?(img)
        photoCaptureCompletion = nil
      }
>>>>>>> 1a2ca1a5
    } else {
      print("AVCapturePhotoCaptureDelegate Error")
    }
  }
}

public func processString(_ input: String) -> String {
  var output = input.replacingOccurrences(
    of: "yolo",
    with: "YOLO",
    options: .caseInsensitive,
    range: nil
  )

  output = output.replacingOccurrences(
    of: "obb",
    with: "OBB",
    options: .caseInsensitive,
    range: nil
  )

  guard !output.isEmpty else {
    return output
  }

  let first = output[output.startIndex]
  let firstUppercased = String(first).uppercased()

  if String(first) != firstUppercased {
    output = firstUppercased + output.dropFirst()
  }

  return output
}<|MERGE_RESOLUTION|>--- conflicted
+++ resolved
@@ -1217,20 +1217,10 @@
       
       let img = UIGraphicsGetImageFromCurrentImageContext()
       UIGraphicsEndImageContext()
-<<<<<<< HEAD
       
       // No cleanup needed since we used a temporary container view
       photoCaptureCompletion?(img)
       photoCaptureCompletion = nil
-=======
-      imageLayer.removeFromSuperlayer()
-      for v in tempViews {
-        v.removeFromSuperview()
-      }
-        photoCaptureCompletion?(img)
-        photoCaptureCompletion = nil
-      }
->>>>>>> 1a2ca1a5
     } else {
       print("AVCapturePhotoCaptureDelegate Error")
     }
