// Ultralytics 🚀 AGPL-3.0 License - https://ultralytics.com/license

//  This file is part of the Ultralytics YOLO Package, providing the main entry point for using YOLO models.
//  Licensed under AGPL-3.0. For commercial use, refer to Ultralytics licensing: https://ultralytics.com/license
//  Access the source code: https://github.com/ultralytics/yolo-ios-app
//
//  The YOLO class serves as the primary interface for loading and using YOLO machine learning models.
//  It supports a variety of input formats including UIImage, CIImage, CGImage, and resource files.
//  The class handles model loading, format conversion, and inference execution, offering a simple yet
//  powerful API through Swift's callable object pattern. Users can load models from local bundles or
//  file paths and perform inference with a single function call syntax, making integration into iOS
//  applications straightforward.

import Foundation
import SwiftUI
import UIKit

/// The primary interface for working with YOLO models, supporting multiple input types and inference methods.
public class YOLO: @unchecked Sendable {
  var predictor: Predictor!

  /// Initialize YOLO with remote URL for automatic download and caching
  public init(url: URL, task: YOLOTask, completion: @escaping (Result<YOLO, Error>) -> Void) {
    let downloader = YOLOModelDownloader()

    downloader.download(from: url, task: task) { result in
      switch result {
      case .success(let modelPath):
        self.loadModel(from: modelPath, task: task, completion: completion)
      case .failure(let error):
        completion(.failure(error))
      }
    }
  }

  public init(
    _ modelPathOrName: String, task: YOLOTask, completion: ((Result<YOLO, Error>) -> Void)? = nil
  ) {
    var modelURL: URL?

    let lowercasedPath = modelPathOrName.lowercased()
    let fileManager = FileManager.default

    if lowercasedPath.hasSuffix(".mlmodel") || lowercasedPath.hasSuffix(".mlpackage") {
      let possibleURL = URL(fileURLWithPath: modelPathOrName)
      if fileManager.fileExists(atPath: possibleURL.path) {
        modelURL = possibleURL
      }
    } else {
      if let compiledURL = Bundle.main.url(forResource: modelPathOrName, withExtension: "mlmodelc")
      {
        modelURL = compiledURL
      } else if let packageURL = Bundle.main.url(
        forResource: modelPathOrName, withExtension: "mlpackage")
      {
        modelURL = packageURL
      }
    }

    guard let unwrappedModelURL = modelURL else {
      completion?(.failure(PredictorError.modelFileNotFound))
      return
    }

    loadModel(from: unwrappedModelURL, task: task, completion: completion)
  }

  /// Load model from URL with task-specific predictor creation
  private func loadModel(
    from modelURL: URL, task: YOLOTask, completion: ((Result<YOLO, Error>) -> Void)?
  ) {
    let handleResult: (Result<BasePredictor, Error>) -> Void = { result in
      switch result {
      case .success(let predictor):
        self.predictor = predictor
        completion?(.success(self))
      case .failure(let error):
        print("Failed to load model with error: \(error)")
        completion?(.failure(error))
      }
    }

    switch task {
    case .classify:
      Classifier.create(unwrappedModelURL: modelURL, completion: handleResult)
    case .segment:
      Segmenter.create(unwrappedModelURL: modelURL, completion: handleResult)
    case .pose:
      PoseEstimator.create(unwrappedModelURL: modelURL, completion: handleResult)
    case .obb:
      ObbDetector.create(unwrappedModelURL: modelURL, completion: handleResult)
    default:
      ObjectDetector.create(unwrappedModelURL: modelURL, completion: handleResult)
<<<<<<< HEAD

=======
    }
  }

  // MARK: - Threshold Configuration Methods

  /// Sets the maximum number of detection items to include in results.
  /// - Parameter numItems: The maximum number of items to include (default is 30).
  public func setNumItemsThreshold(_ numItems: Int) {
    (predictor as? BasePredictor)?.setNumItemsThreshold(numItems: numItems)
  }

  /// Gets the current maximum number of detection items.
  /// - Returns: The current threshold value, or nil if not applicable.
  public func getNumItemsThreshold() -> Int? {
    (predictor as? BasePredictor)?.numItemsThreshold
  }

  /// Sets the confidence threshold for filtering results.
  /// - Parameter confidence: The confidence threshold value (0.0 to 1.0, default is 0.25).
  public func setConfidenceThreshold(_ confidence: Double) {
    guard (0.0...1.0).contains(confidence) else {
      print("Warning: Confidence threshold should be between 0.0 and 1.0")
      return
    }
    (predictor as? BasePredictor)?.setConfidenceThreshold(confidence: confidence)
  }

  /// Gets the current confidence threshold.
  /// - Returns: The current confidence threshold value, or nil if not applicable.
  public func getConfidenceThreshold() -> Double? {
    (predictor as? BasePredictor)?.confidenceThreshold
  }

  /// Sets the IoU (Intersection over Union) threshold for non-maximum suppression.
  /// - Parameter iou: The IoU threshold value (0.0 to 1.0, default is 0.4).
  public func setIouThreshold(_ iou: Double) {
    guard (0.0...1.0).contains(iou) else {
      print("Warning: IoU threshold should be between 0.0 and 1.0")
      return
>>>>>>> 07f310e2
    }
    (predictor as? BasePredictor)?.setIouThreshold(iou: iou)
  }

  /// Gets the current IoU threshold.
  /// - Returns: The current IoU threshold value, or nil if not applicable.
  public func getIouThreshold() -> Double? {
    (predictor as? BasePredictor)?.iouThreshold
  }

  /// Sets all thresholds at once.
  /// - Parameters:
  ///   - numItems: The maximum number of items to include.
  ///   - confidence: The confidence threshold value (0.0 to 1.0).
  ///   - iou: The IoU threshold value (0.0 to 1.0).
  public func setThresholds(numItems: Int? = nil, confidence: Double? = nil, iou: Double? = nil) {
    numItems.map { setNumItemsThreshold($0) }
    confidence.map { setConfidenceThreshold($0) }
    iou.map { setIouThreshold($0) }
  }

  // MARK: - Threshold Configuration Methods

  /// Sets the maximum number of detection items to include in results.
  /// - Parameter numItems: The maximum number of items to include (default is 30).
  public func setNumItemsThreshold(_ numItems: Int) {
    (predictor as? BasePredictor)?.setNumItemsThreshold(numItems: numItems)
  }

  /// Gets the current maximum number of detection items.
  /// - Returns: The current threshold value, or nil if not applicable.
  public func getNumItemsThreshold() -> Int? {
    (predictor as? BasePredictor)?.numItemsThreshold
  }

  /// Sets the confidence threshold for filtering results.
  /// - Parameter confidence: The confidence threshold value (0.0 to 1.0, default is 0.25).
  public func setConfidenceThreshold(_ confidence: Double) {
    guard (0.0...1.0).contains(confidence) else {
      print("Warning: Confidence threshold should be between 0.0 and 1.0")
      return
    }
    (predictor as? BasePredictor)?.setConfidenceThreshold(confidence: confidence)
  }

  /// Gets the current confidence threshold.
  /// - Returns: The current confidence threshold value, or nil if not applicable.
  public func getConfidenceThreshold() -> Double? {
    (predictor as? BasePredictor)?.confidenceThreshold
  }

  /// Sets the IoU (Intersection over Union) threshold for non-maximum suppression.
  /// - Parameter iou: The IoU threshold value (0.0 to 1.0, default is 0.4).
  public func setIouThreshold(_ iou: Double) {
    guard (0.0...1.0).contains(iou) else {
      print("Warning: IoU threshold should be between 0.0 and 1.0")
      return
    }
    (predictor as? BasePredictor)?.setIouThreshold(iou: iou)
  }

  /// Gets the current IoU threshold.
  /// - Returns: The current IoU threshold value, or nil if not applicable.
  public func getIouThreshold() -> Double? {
    (predictor as? BasePredictor)?.iouThreshold
  }

  /// Sets all thresholds at once.
  /// - Parameters:
  ///   - numItems: The maximum number of items to include.
  ///   - confidence: The confidence threshold value (0.0 to 1.0).
  ///   - iou: The IoU threshold value (0.0 to 1.0).
  public func setThresholds(numItems: Int? = nil, confidence: Double? = nil, iou: Double? = nil) {
    numItems.map { setNumItemsThreshold($0) }
    confidence.map { setConfidenceThreshold($0) }
    iou.map { setIouThreshold($0) }
  }

  public func callAsFunction(_ uiImage: UIImage, returnAnnotatedImage: Bool = true) -> YOLOResult {
    let ciImage = CIImage(image: uiImage)!
    let result = predictor.predictOnImage(image: ciImage)
    //        if returnAnnotatedImage {
    //            let annotatedImage = drawYOLODetections(on: ciImage, result: result)
    //            result.annotatedImage = annotatedImage
    //        }
    return result
  }

  public func callAsFunction(_ ciImage: CIImage, returnAnnotatedImage: Bool = true) -> YOLOResult {
    let result = predictor.predictOnImage(image: ciImage)
    //    if returnAnnotatedImage {
    //      let annotatedImage = drawYOLODetections(on: ciImage, result: result)
    //      result.annotatedImage = annotatedImage
    //    }
    return result
  }

  public func callAsFunction(_ cgImage: CGImage, returnAnnotatedImage: Bool = true) -> YOLOResult {
    let ciImage = CIImage(cgImage: cgImage)
    let result = predictor.predictOnImage(image: ciImage)
    //    if returnAnnotatedImage {
    //      let annotatedImage = drawYOLODetections(on: ciImage, result: result)
    //      result.annotatedImage = annotatedImage
    //    }
    return result
  }

  public func callAsFunction(
    _ resourceName: String,
    withExtension ext: String? = nil,
    returnAnnotatedImage: Bool = true
  ) -> YOLOResult {
    guard let url = Bundle.main.url(forResource: resourceName, withExtension: ext),
      let data = try? Data(contentsOf: url),
      let uiImage = UIImage(data: data)
    else {
      return YOLOResult(orig_shape: .zero, boxes: [], speed: 0, names: [])
    }
    return self(uiImage, returnAnnotatedImage: returnAnnotatedImage)
  }

  public func callAsFunction(
    _ remoteURL: URL?,
    returnAnnotatedImage: Bool = true
  ) -> YOLOResult {
    guard let remoteURL = remoteURL,
      let data = try? Data(contentsOf: remoteURL),
      let uiImage = UIImage(data: data)
    else {
      return YOLOResult(orig_shape: .zero, boxes: [], speed: 0, names: [])
    }
    return self(uiImage, returnAnnotatedImage: returnAnnotatedImage)
  }

  public func callAsFunction(
    _ localPath: String,
    returnAnnotatedImage: Bool = true
  ) -> YOLOResult {
    let fileURL = URL(fileURLWithPath: localPath)
    guard let data = try? Data(contentsOf: fileURL),
      let uiImage = UIImage(data: data)
    else {
      return YOLOResult(orig_shape: .zero, boxes: [], speed: 0, names: [])
    }
    return self(uiImage, returnAnnotatedImage: returnAnnotatedImage)
  }

  @MainActor @available(iOS 16.0, *)
  public func callAsFunction(
    _ swiftUIImage: SwiftUI.Image,
    returnAnnotatedImage: Bool = true
  ) -> YOLOResult {
    let renderer = ImageRenderer(content: swiftUIImage)
    guard let uiImage = renderer.uiImage else {
      return YOLOResult(orig_shape: .zero, boxes: [], speed: 0, names: [])
    }
    return self(uiImage, returnAnnotatedImage: returnAnnotatedImage)
  }
}<|MERGE_RESOLUTION|>--- conflicted
+++ resolved
@@ -91,9 +91,6 @@
       ObbDetector.create(unwrappedModelURL: modelURL, completion: handleResult)
     default:
       ObjectDetector.create(unwrappedModelURL: modelURL, completion: handleResult)
-<<<<<<< HEAD
-
-=======
     }
   }
 
@@ -133,7 +130,6 @@
     guard (0.0...1.0).contains(iou) else {
       print("Warning: IoU threshold should be between 0.0 and 1.0")
       return
->>>>>>> 07f310e2
     }
     (predictor as? BasePredictor)?.setIouThreshold(iou: iou)
   }
@@ -155,63 +151,6 @@
     iou.map { setIouThreshold($0) }
   }
 
-  // MARK: - Threshold Configuration Methods
-
-  /// Sets the maximum number of detection items to include in results.
-  /// - Parameter numItems: The maximum number of items to include (default is 30).
-  public func setNumItemsThreshold(_ numItems: Int) {
-    (predictor as? BasePredictor)?.setNumItemsThreshold(numItems: numItems)
-  }
-
-  /// Gets the current maximum number of detection items.
-  /// - Returns: The current threshold value, or nil if not applicable.
-  public func getNumItemsThreshold() -> Int? {
-    (predictor as? BasePredictor)?.numItemsThreshold
-  }
-
-  /// Sets the confidence threshold for filtering results.
-  /// - Parameter confidence: The confidence threshold value (0.0 to 1.0, default is 0.25).
-  public func setConfidenceThreshold(_ confidence: Double) {
-    guard (0.0...1.0).contains(confidence) else {
-      print("Warning: Confidence threshold should be between 0.0 and 1.0")
-      return
-    }
-    (predictor as? BasePredictor)?.setConfidenceThreshold(confidence: confidence)
-  }
-
-  /// Gets the current confidence threshold.
-  /// - Returns: The current confidence threshold value, or nil if not applicable.
-  public func getConfidenceThreshold() -> Double? {
-    (predictor as? BasePredictor)?.confidenceThreshold
-  }
-
-  /// Sets the IoU (Intersection over Union) threshold for non-maximum suppression.
-  /// - Parameter iou: The IoU threshold value (0.0 to 1.0, default is 0.4).
-  public func setIouThreshold(_ iou: Double) {
-    guard (0.0...1.0).contains(iou) else {
-      print("Warning: IoU threshold should be between 0.0 and 1.0")
-      return
-    }
-    (predictor as? BasePredictor)?.setIouThreshold(iou: iou)
-  }
-
-  /// Gets the current IoU threshold.
-  /// - Returns: The current IoU threshold value, or nil if not applicable.
-  public func getIouThreshold() -> Double? {
-    (predictor as? BasePredictor)?.iouThreshold
-  }
-
-  /// Sets all thresholds at once.
-  /// - Parameters:
-  ///   - numItems: The maximum number of items to include.
-  ///   - confidence: The confidence threshold value (0.0 to 1.0).
-  ///   - iou: The IoU threshold value (0.0 to 1.0).
-  public func setThresholds(numItems: Int? = nil, confidence: Double? = nil, iou: Double? = nil) {
-    numItems.map { setNumItemsThreshold($0) }
-    confidence.map { setConfidenceThreshold($0) }
-    iou.map { setIouThreshold($0) }
-  }
-
   public func callAsFunction(_ uiImage: UIImage, returnAnnotatedImage: Bool = true) -> YOLOResult {
     let ciImage = CIImage(image: uiImage)!
     let result = predictor.predictOnImage(image: ciImage)
