// !$*UTF8*$!
{
	archiveVersion = 1;
	classes = {
	};
	objectVersion = 60;
	objects = {

/* Begin PBXBuildFile section */
		633BC6FB22EDE73D00821BCA /* Settings.bundle in Resources */ = {isa = PBXBuildFile; fileRef = 633BC6FA22EDE73D00821BCA /* Settings.bundle */; };
		636EFCAA21E62DD300DE43BC /* ViewController.swift in Sources */ = {isa = PBXBuildFile; fileRef = 636EFC9C21E62DD300DE43BC /* ViewController.swift */; };
		636EFCAB21E62DD300DE43BC /* ViewController+ExternalDisplay.swift in Sources */ = {isa = PBXBuildFile; fileRef = 636EFC9D21E62DD300DE43BC /* ViewController+ExternalDisplay.swift */; };
		636EFCB321E62DD300DE43BC /* AppDelegate.swift in Sources */ = {isa = PBXBuildFile; fileRef = 636EFCA721E62DD300DE43BC /* AppDelegate.swift */; };
		636EFCB921E62E3900DE43BC /* Assets.xcassets in Resources */ = {isa = PBXBuildFile; fileRef = 636EFCB821E62E3900DE43BC /* Assets.xcassets */; };
		63CF371F2514455300E2DEA1 /* LaunchScreen.storyboard in Resources */ = {isa = PBXBuildFile; fileRef = 6323C44D22186177008AE681 /* LaunchScreen.storyboard */; };
		63CF37202514455300E2DEA1 /* Main.storyboard in Resources */ = {isa = PBXBuildFile; fileRef = 6323C44F22186177008AE681 /* Main.storyboard */; };
		63CF37212514455300E2DEA1 /* ultralytics_yolo_logotype.png in Resources */ = {isa = PBXBuildFile; fileRef = 6323C45122186177008AE681 /* ultralytics_yolo_logotype.png */; };
		73220ED32D373C2E00A94B92 /* YOLO in Frameworks */ = {isa = PBXBuildFile; productRef = 73220ED22D373C2E00A94B92 /* YOLO */; };
		734B44482D42F7CF00D2CA6A /* DetectModels in Resources */ = {isa = PBXBuildFile; fileRef = 734B44432D42F7CF00D2CA6A /* DetectModels */; };
		734B44492D42F7CF00D2CA6A /* ClassifyModels in Resources */ = {isa = PBXBuildFile; fileRef = 734B44442D42F7CF00D2CA6A /* ClassifyModels */; };
		734B444A2D42F7CF00D2CA6A /* OBBModels in Resources */ = {isa = PBXBuildFile; fileRef = 734B44452D42F7CF00D2CA6A /* OBBModels */; };
		734B444B2D42F7CF00D2CA6A /* PoseModels in Resources */ = {isa = PBXBuildFile; fileRef = 734B44462D42F7CF00D2CA6A /* PoseModels */; };
		734B444C2D42F7CF00D2CA6A /* SegmentModels in Resources */ = {isa = PBXBuildFile; fileRef = 734B44472D42F7CF00D2CA6A /* SegmentModels */; };
		737AB29E2E3E6418003FA92B /* SceneDelegate.swift in Sources */ = {isa = PBXBuildFile; fileRef = 737AB29D2E3E6418003FA92B /* SceneDelegate.swift */; };
		737AB29F2E3E6418003FA92B /* NotificationExtensions.swift in Sources */ = {isa = PBXBuildFile; fileRef = 737AB29C2E3E6418003FA92B /* NotificationExtensions.swift */; };
		737AB2A02E3E6418003FA92B /* ExternalViewController.swift in Sources */ = {isa = PBXBuildFile; fileRef = 737AB29B2E3E6418003FA92B /* ExternalViewController.swift */; };
		737AB2A12E3E6418003FA92B /* ExternalDisplayManager.swift in Sources */ = {isa = PBXBuildFile; fileRef = 737AB2992E3E6418003FA92B /* ExternalDisplayManager.swift */; };
		737AB2A22E3E6418003FA92B /* ExternalSceneDelegate.swift in Sources */ = {isa = PBXBuildFile; fileRef = 737AB29A2E3E6418003FA92B /* ExternalSceneDelegate.swift */; };
		73D95D162D45DA510050E640 /* ModelDownloadManager.swift in Sources */ = {isa = PBXBuildFile; fileRef = 73D95D152D45DA510050E640 /* ModelDownloadManager.swift */; };
		73D95D192D45DAA50050E640 /* ZIPFoundation in Frameworks */ = {isa = PBXBuildFile; productRef = 73D95D182D45DAA50050E640 /* ZIPFoundation */; };
		73D95D1B2D45DB800050E640 /* RemoteModels.swift in Sources */ = {isa = PBXBuildFile; fileRef = 73D95D1A2D45DB800050E640 /* RemoteModels.swift */; };
		73D95D1C2D45DB900050E640 /* ModelSelectionManager.swift in Sources */ = {isa = PBXBuildFile; fileRef = 73D95D1B2D45DB900050E640 /* ModelSelectionManager.swift */; };
/* End PBXBuildFile section */

/* Begin PBXFileReference section */
		6323C44D22186177008AE681 /* LaunchScreen.storyboard */ = {isa = PBXFileReference; lastKnownFileType = file.storyboard; path = LaunchScreen.storyboard; sourceTree = "<group>"; };
		6323C44F22186177008AE681 /* Main.storyboard */ = {isa = PBXFileReference; lastKnownFileType = file.storyboard; path = Main.storyboard; sourceTree = "<group>"; };
		6323C45122186177008AE681 /* ultralytics_yolo_logotype.png */ = {isa = PBXFileReference; lastKnownFileType = image.png; path = ultralytics_yolo_logotype.png; sourceTree = "<group>"; };
		632892DF22EB3DB100A12D9C /* Info.plist */ = {isa = PBXFileReference; fileEncoding = 4; lastKnownFileType = text.plist.info; path = Info.plist; sourceTree = "<group>"; };
		633BC6FA22EDE73D00821BCA /* Settings.bundle */ = {isa = PBXFileReference; lastKnownFileType = "wrapper.plug-in"; path = Settings.bundle; sourceTree = "<group>"; };
		636EFC9C21E62DD300DE43BC /* ViewController.swift */ = {isa = PBXFileReference; fileEncoding = 4; lastKnownFileType = sourcecode.swift; path = ViewController.swift; sourceTree = "<group>"; };
		636EFC9D21E62DD300DE43BC /* ViewController+ExternalDisplay.swift */ = {isa = PBXFileReference; fileEncoding = 4; lastKnownFileType = sourcecode.swift; path = "ViewController+ExternalDisplay.swift"; sourceTree = "<group>"; };
		636EFCA721E62DD300DE43BC /* AppDelegate.swift */ = {isa = PBXFileReference; fileEncoding = 4; lastKnownFileType = sourcecode.swift; path = AppDelegate.swift; sourceTree = "<group>"; };
		636EFCB821E62E3900DE43BC /* Assets.xcassets */ = {isa = PBXFileReference; lastKnownFileType = folder.assetcatalog; path = Assets.xcassets; sourceTree = "<group>"; };
		734B44432D42F7CF00D2CA6A /* DetectModels */ = {isa = PBXFileReference; lastKnownFileType = folder; path = DetectModels; sourceTree = "<group>"; };
		734B44442D42F7CF00D2CA6A /* ClassifyModels */ = {isa = PBXFileReference; lastKnownFileType = folder; path = ClassifyModels; sourceTree = "<group>"; };
		734B44452D42F7CF00D2CA6A /* OBBModels */ = {isa = PBXFileReference; lastKnownFileType = folder; path = OBBModels; sourceTree = "<group>"; };
		734B44462D42F7CF00D2CA6A /* PoseModels */ = {isa = PBXFileReference; lastKnownFileType = folder; path = PoseModels; sourceTree = "<group>"; };
		734B44472D42F7CF00D2CA6A /* SegmentModels */ = {isa = PBXFileReference; lastKnownFileType = folder; path = SegmentModels; sourceTree = "<group>"; };
		737AB2992E3E6418003FA92B /* ExternalDisplayManager.swift */ = {isa = PBXFileReference; lastKnownFileType = sourcecode.swift; path = ExternalDisplayManager.swift; sourceTree = "<group>"; };
		737AB29A2E3E6418003FA92B /* ExternalSceneDelegate.swift */ = {isa = PBXFileReference; lastKnownFileType = sourcecode.swift; path = ExternalSceneDelegate.swift; sourceTree = "<group>"; };
		737AB29B2E3E6418003FA92B /* ExternalViewController.swift */ = {isa = PBXFileReference; lastKnownFileType = sourcecode.swift; path = ExternalViewController.swift; sourceTree = "<group>"; };
		737AB29C2E3E6418003FA92B /* NotificationExtensions.swift */ = {isa = PBXFileReference; lastKnownFileType = sourcecode.swift; path = NotificationExtensions.swift; sourceTree = "<group>"; };
		737AB29D2E3E6418003FA92B /* SceneDelegate.swift */ = {isa = PBXFileReference; lastKnownFileType = sourcecode.swift; path = SceneDelegate.swift; sourceTree = "<group>"; };
		73D95D152D45DA510050E640 /* ModelDownloadManager.swift */ = {isa = PBXFileReference; lastKnownFileType = sourcecode.swift; path = ModelDownloadManager.swift; sourceTree = "<group>"; };
		73D95D1A2D45DB800050E640 /* RemoteModels.swift */ = {isa = PBXFileReference; lastKnownFileType = sourcecode.swift; path = RemoteModels.swift; sourceTree = "<group>"; };
		73D95D1B2D45DB900050E640 /* ModelSelectionManager.swift */ = {isa = PBXFileReference; lastKnownFileType = sourcecode.swift; path = ModelSelectionManager.swift; sourceTree = "<group>"; };
		7BCB411721C3096100BFC4D0 /* YOLOiOSApp.app */ = {isa = PBXFileReference; explicitFileType = wrapper.application; includeInIndex = 0; path = YOLOiOSApp.app; sourceTree = BUILT_PRODUCTS_DIR; };
/* End PBXFileReference section */

/* Begin PBXFrameworksBuildPhase section */
		7BCB411421C3096100BFC4D0 /* Frameworks */ = {
			isa = PBXFrameworksBuildPhase;
			buildActionMask = 2147483647;
			files = (
				73220ED32D373C2E00A94B92 /* YOLO in Frameworks */,
				73D95D192D45DAA50050E640 /* ZIPFoundation in Frameworks */,
			);
			runOnlyForDeploymentPostprocessing = 0;
		};
/* End PBXFrameworksBuildPhase section */

/* Begin PBXGroup section */
		636EFC9B21E62DD300DE43BC /* YOLOiOSApp */ = {
			isa = PBXGroup;
			children = (
				73EF45A02E3E6418003FA92B /* ExternalDisplay */,
				737AB29D2E3E6418003FA92B /* SceneDelegate.swift */,
				636EFCA721E62DD300DE43BC /* AppDelegate.swift */,
				636EFC9C21E62DD300DE43BC /* ViewController.swift */,
				73D95D152D45DA510050E640 /* ModelDownloadManager.swift */,
				73D95D1A2D45DB800050E640 /* RemoteModels.swift */,
				73D95D1B2D45DB900050E640 /* ModelSelectionManager.swift */,
				6323C44D22186177008AE681 /* LaunchScreen.storyboard */,
				6323C44F22186177008AE681 /* Main.storyboard */,
				633BC6FA22EDE73D00821BCA /* Settings.bundle */,
				632892DF22EB3DB100A12D9C /* Info.plist */,
				636EFCB821E62E3900DE43BC /* Assets.xcassets */,
				6323C45122186177008AE681 /* ultralytics_yolo_logotype.png */,
			);
			path = YOLOiOSApp;
			sourceTree = "<group>";
		};
		73EF45A02E3E6418003FA92B /* ExternalDisplay */ = {
			isa = PBXGroup;
			children = (
				737AB2992E3E6418003FA92B /* ExternalDisplayManager.swift */,
				737AB29A2E3E6418003FA92B /* ExternalSceneDelegate.swift */,
				737AB29B2E3E6418003FA92B /* ExternalViewController.swift */,
				737AB29C2E3E6418003FA92B /* NotificationExtensions.swift */,
				636EFC9D21E62DD300DE43BC /* ViewController+ExternalDisplay.swift */,
			);
			path = ExternalDisplay;
			sourceTree = "<group>";
		};
		7BCB410E21C3096100BFC4D0 = {
			isa = PBXGroup;
			children = (
				734B44432D42F7CF00D2CA6A /* DetectModels */,
				734B44442D42F7CF00D2CA6A /* ClassifyModels */,
				734B44472D42F7CF00D2CA6A /* SegmentModels */,
				734B44462D42F7CF00D2CA6A /* PoseModels */,
				734B44452D42F7CF00D2CA6A /* OBBModels */,
				636EFC9B21E62DD300DE43BC /* YOLOiOSApp */,
				7BCB411821C3096100BFC4D0 /* Products */,
			);
			sourceTree = "<group>";
		};
		7BCB411821C3096100BFC4D0 /* Products */ = {
			isa = PBXGroup;
			children = (
				7BCB411721C3096100BFC4D0 /* YOLOiOSApp.app */,
			);
			name = Products;
			sourceTree = "<group>";
		};
/* End PBXGroup section */

/* Begin PBXNativeTarget section */
		7BCB411621C3096100BFC4D0 /* YOLOiOSApp */ = {
			isa = PBXNativeTarget;
			buildConfigurationList = 7BCB412921C3096200BFC4D0 /* Build configuration list for PBXNativeTarget "YOLOiOSApp" */;
			buildPhases = (
				63F890A422A1723300072C38 /* ShellScript */,
				7BCB411321C3096100BFC4D0 /* Sources */,
				7BCB411421C3096100BFC4D0 /* Frameworks */,
				7BCB411521C3096100BFC4D0 /* Resources */,
			);
			buildRules = (
			);
			dependencies = (
			);
			name = YOLOiOSApp;
			productName = YOLO;
			productReference = 7BCB411721C3096100BFC4D0 /* YOLOiOSApp.app */;
			productType = "com.apple.product-type.application";
		};
/* End PBXNativeTarget section */

/* Begin PBXProject section */
		7BCB410F21C3096100BFC4D0 /* Project object */ = {
			isa = PBXProject;
			attributes = {
				BuildIndependentTargetsInParallel = YES;
				LastSwiftUpdateCheck = 1010;
				LastUpgradeCheck = 1640;
				ORGANIZATIONNAME = Ultralytics;
				TargetAttributes = {
					7BCB411621C3096100BFC4D0 = {
						CreatedOnToolsVersion = 10.1;
						LastSwiftMigration = 1020;
					};
				};
			};
			buildConfigurationList = 7BCB411221C3096100BFC4D0 /* Build configuration list for PBXProject "YOLOiOSApp" */;
			compatibilityVersion = "Xcode 9.3";
			developmentRegion = en;
			hasScannedForEncodings = 0;
			knownRegions = (
				en,
				Base,
			);
			mainGroup = 7BCB410E21C3096100BFC4D0;
			packageReferences = (
				73220ED12D373C2E00A94B92 /* XCLocalSwiftPackageReference "../" */,
				73D95D172D45DAA50050E640 /* XCRemoteSwiftPackageReference "ZIPFoundation" */,
			);
			productRefGroup = 7BCB411821C3096100BFC4D0 /* Products */;
			projectDirPath = "";
			projectRoot = "";
			targets = (
				7BCB411621C3096100BFC4D0 /* YOLOiOSApp */,
			);
		};
/* End PBXProject section */

/* Begin PBXResourcesBuildPhase section */
		7BCB411521C3096100BFC4D0 /* Resources */ = {
			isa = PBXResourcesBuildPhase;
			buildActionMask = 2147483647;
			files = (
				734B44482D42F7CF00D2CA6A /* DetectModels in Resources */,
				734B44492D42F7CF00D2CA6A /* ClassifyModels in Resources */,
				734B444A2D42F7CF00D2CA6A /* OBBModels in Resources */,
				734B444B2D42F7CF00D2CA6A /* PoseModels in Resources */,
				734B444C2D42F7CF00D2CA6A /* SegmentModels in Resources */,
				636EFCB921E62E3900DE43BC /* Assets.xcassets in Resources */,
				63CF37202514455300E2DEA1 /* Main.storyboard in Resources */,
				63CF37212514455300E2DEA1 /* ultralytics_yolo_logotype.png in Resources */,
				63CF371F2514455300E2DEA1 /* LaunchScreen.storyboard in Resources */,
				633BC6FB22EDE73D00821BCA /* Settings.bundle in Resources */,
			);
			runOnlyForDeploymentPostprocessing = 0;
		};
/* End PBXResourcesBuildPhase section */

/* Begin PBXShellScriptBuildPhase section */
		63F890A422A1723300072C38 /* ShellScript */ = {
			isa = PBXShellScriptBuildPhase;
			alwaysOutOfDate = 1;
			buildActionMask = 2147483647;
			files = (
			);
			inputFileListPaths = (
			);
			inputPaths = (
			);
			outputFileListPaths = (
			);
			outputPaths = (
			);
			runOnlyForDeploymentPostprocessing = 0;
			shellPath = /bin/sh;
			shellScript = "# Type a script or drag a script file from your workspace to insert its path.\nbuildNumber=$(/usr/libexec/PlistBuddy -c \"Print CFBundleVersion\" \"${PROJECT_DIR}/${INFOPLIST_FILE}\")\nbuildNumber=$(($buildNumber + 1))\n/usr/libexec/PlistBuddy -c \"Set :CFBundleVersion $buildNumber\" \"${PROJECT_DIR}/${INFOPLIST_FILE}\"\n";
		};
/* End PBXShellScriptBuildPhase section */

/* Begin PBXSourcesBuildPhase section */
		7BCB411321C3096100BFC4D0 /* Sources */ = {
			isa = PBXSourcesBuildPhase;
			buildActionMask = 2147483647;
			files = (
				73D95D162D45DA510050E640 /* ModelDownloadManager.swift in Sources */,
				73D95D1B2D45DB800050E640 /* RemoteModels.swift in Sources */,
				73D95D1C2D45DB900050E640 /* ModelSelectionManager.swift in Sources */,
				636EFCB321E62DD300DE43BC /* AppDelegate.swift in Sources */,
				737AB29E2E3E6418003FA92B /* SceneDelegate.swift in Sources */,
				737AB29F2E3E6418003FA92B /* NotificationExtensions.swift in Sources */,
				737AB2A02E3E6418003FA92B /* ExternalViewController.swift in Sources */,
				737AB2A12E3E6418003FA92B /* ExternalDisplayManager.swift in Sources */,
				737AB2A22E3E6418003FA92B /* ExternalSceneDelegate.swift in Sources */,
				636EFCAA21E62DD300DE43BC /* ViewController.swift in Sources */,
				636EFCAB21E62DD300DE43BC /* ViewController+ExternalDisplay.swift in Sources */,
			);
			runOnlyForDeploymentPostprocessing = 0;
		};
/* End PBXSourcesBuildPhase section */

/* Begin XCBuildConfiguration section */
		7BCB412721C3096200BFC4D0 /* Debug */ = {
			isa = XCBuildConfiguration;
			buildSettings = {
				ALWAYS_SEARCH_USER_PATHS = NO;
				ASSETCATALOG_COMPILER_GENERATE_SWIFT_ASSET_SYMBOL_EXTENSIONS = YES;
				CLANG_ANALYZER_NONNULL = YES;
				CLANG_ANALYZER_NUMBER_OBJECT_CONVERSION = YES_AGGRESSIVE;
				CLANG_CXX_LANGUAGE_STANDARD = "gnu++14";
				CLANG_CXX_LIBRARY = "libc++";
				CLANG_ENABLE_MODULES = YES;
				CLANG_ENABLE_OBJC_ARC = YES;
				CLANG_ENABLE_OBJC_WEAK = YES;
				CLANG_WARN_BLOCK_CAPTURE_AUTORELEASING = YES;
				CLANG_WARN_BOOL_CONVERSION = YES;
				CLANG_WARN_COMMA = YES;
				CLANG_WARN_CONSTANT_CONVERSION = YES;
				CLANG_WARN_DEPRECATED_OBJC_IMPLEMENTATIONS = YES;
				CLANG_WARN_DIRECT_OBJC_ISA_USAGE = YES_ERROR;
				CLANG_WARN_DOCUMENTATION_COMMENTS = YES;
				CLANG_WARN_EMPTY_BODY = YES;
				CLANG_WARN_ENUM_CONVERSION = YES;
				CLANG_WARN_INFINITE_RECURSION = YES;
				CLANG_WARN_INT_CONVERSION = YES;
				CLANG_WARN_NON_LITERAL_NULL_CONVERSION = YES;
				CLANG_WARN_OBJC_IMPLICIT_RETAIN_SELF = YES;
				CLANG_WARN_OBJC_LITERAL_CONVERSION = YES;
				CLANG_WARN_OBJC_ROOT_CLASS = YES_ERROR;
				CLANG_WARN_QUOTED_INCLUDE_IN_FRAMEWORK_HEADER = YES;
				CLANG_WARN_RANGE_LOOP_ANALYSIS = YES;
				CLANG_WARN_STRICT_PROTOTYPES = YES;
				CLANG_WARN_SUSPICIOUS_MOVE = YES;
				CLANG_WARN_UNGUARDED_AVAILABILITY = YES_AGGRESSIVE;
				CLANG_WARN_UNREACHABLE_CODE = YES;
				CLANG_WARN__DUPLICATE_METHOD_MATCH = YES;
				CODE_SIGN_IDENTITY = "iPhone Developer";
				COPY_PHASE_STRIP = NO;
				DEBUG_INFORMATION_FORMAT = dwarf;
				ENABLE_STRICT_OBJC_MSGSEND = YES;
				ENABLE_TESTABILITY = YES;
				GCC_C_LANGUAGE_STANDARD = gnu11;
				GCC_DYNAMIC_NO_PIC = NO;
				GCC_NO_COMMON_BLOCKS = YES;
				GCC_OPTIMIZATION_LEVEL = 0;
				GCC_PREPROCESSOR_DEFINITIONS = (
					"DEBUG=1",
					"$(inherited)",
				);
				GCC_WARN_64_TO_32_BIT_CONVERSION = YES;
				GCC_WARN_ABOUT_RETURN_TYPE = YES_ERROR;
				GCC_WARN_UNDECLARED_SELECTOR = YES;
				GCC_WARN_UNINITIALIZED_AUTOS = YES_AGGRESSIVE;
				GCC_WARN_UNUSED_FUNCTION = YES;
				GCC_WARN_UNUSED_VARIABLE = YES;
				IPHONEOS_DEPLOYMENT_TARGET = 14.0;
				MTL_ENABLE_DEBUG_INFO = INCLUDE_SOURCE;
				MTL_FAST_MATH = YES;
				ONLY_ACTIVE_ARCH = YES;
				SDKROOT = iphoneos;
				SWIFT_ACTIVE_COMPILATION_CONDITIONS = DEBUG;
				SWIFT_OPTIMIZATION_LEVEL = "-Onone";
			};
			name = Debug;
		};
		7BCB412821C3096200BFC4D0 /* Release */ = {
			isa = XCBuildConfiguration;
			buildSettings = {
				ALWAYS_SEARCH_USER_PATHS = NO;
				ASSETCATALOG_COMPILER_GENERATE_SWIFT_ASSET_SYMBOL_EXTENSIONS = YES;
				CLANG_ANALYZER_NONNULL = YES;
				CLANG_ANALYZER_NUMBER_OBJECT_CONVERSION = YES_AGGRESSIVE;
				CLANG_CXX_LANGUAGE_STANDARD = "gnu++14";
				CLANG_CXX_LIBRARY = "libc++";
				CLANG_ENABLE_MODULES = YES;
				CLANG_ENABLE_OBJC_ARC = YES;
				CLANG_ENABLE_OBJC_WEAK = YES;
				CLANG_WARN_BLOCK_CAPTURE_AUTORELEASING = YES;
				CLANG_WARN_BOOL_CONVERSION = YES;
				CLANG_WARN_COMMA = YES;
				CLANG_WARN_CONSTANT_CONVERSION = YES;
				CLANG_WARN_DEPRECATED_OBJC_IMPLEMENTATIONS = YES;
				CLANG_WARN_DIRECT_OBJC_ISA_USAGE = YES_ERROR;
				CLANG_WARN_DOCUMENTATION_COMMENTS = YES;
				CLANG_WARN_EMPTY_BODY = YES;
				CLANG_WARN_ENUM_CONVERSION = YES;
				CLANG_WARN_INFINITE_RECURSION = YES;
				CLANG_WARN_INT_CONVERSION = YES;
				CLANG_WARN_NON_LITERAL_NULL_CONVERSION = YES;
				CLANG_WARN_OBJC_IMPLICIT_RETAIN_SELF = YES;
				CLANG_WARN_OBJC_LITERAL_CONVERSION = YES;
				CLANG_WARN_OBJC_ROOT_CLASS = YES_ERROR;
				CLANG_WARN_QUOTED_INCLUDE_IN_FRAMEWORK_HEADER = YES;
				CLANG_WARN_RANGE_LOOP_ANALYSIS = YES;
				CLANG_WARN_STRICT_PROTOTYPES = YES;
				CLANG_WARN_SUSPICIOUS_MOVE = YES;
				CLANG_WARN_UNGUARDED_AVAILABILITY = YES_AGGRESSIVE;
				CLANG_WARN_UNREACHABLE_CODE = YES;
				CLANG_WARN__DUPLICATE_METHOD_MATCH = YES;
				CODE_SIGN_IDENTITY = "iPhone Developer";
				COPY_PHASE_STRIP = NO;
				DEBUG_INFORMATION_FORMAT = "dwarf-with-dsym";
				ENABLE_NS_ASSERTIONS = NO;
				ENABLE_STRICT_OBJC_MSGSEND = YES;
				GCC_C_LANGUAGE_STANDARD = gnu11;
				GCC_NO_COMMON_BLOCKS = YES;
				GCC_WARN_64_TO_32_BIT_CONVERSION = YES;
				GCC_WARN_ABOUT_RETURN_TYPE = YES_ERROR;
				GCC_WARN_UNDECLARED_SELECTOR = YES;
				GCC_WARN_UNINITIALIZED_AUTOS = YES_AGGRESSIVE;
				GCC_WARN_UNUSED_FUNCTION = YES;
				GCC_WARN_UNUSED_VARIABLE = YES;
				IPHONEOS_DEPLOYMENT_TARGET = 14.0;
				MTL_ENABLE_DEBUG_INFO = NO;
				MTL_FAST_MATH = YES;
				SDKROOT = iphoneos;
				SWIFT_COMPILATION_MODE = wholemodule;
				SWIFT_OPTIMIZATION_LEVEL = "-O";
				VALIDATE_PRODUCT = YES;
			};
			name = Release;
		};
		7BCB412A21C3096200BFC4D0 /* Debug */ = {
			isa = XCBuildConfiguration;
			buildSettings = {
				ASSETCATALOG_COMPILER_APPICON_NAME = AppIcon;
				ASSETCATALOG_COMPILER_INCLUDE_ALL_APPICON_ASSETS = NO;
				CODE_SIGN_STYLE = Automatic;
				CURRENT_PROJECT_VERSION = 0;
				DEVELOPMENT_TEAM = 3MR4P6CL3X;
				INFOPLIST_FILE = YOLOiOSApp/Info.plist;
				INFOPLIST_KEY_CFBundleDisplayName = "Ultralytics YOLO";
				INFOPLIST_KEY_LSApplicationCategoryType = "public.app-category.developer-tools";
				IPHONEOS_DEPLOYMENT_TARGET = 16.0;
				LD_RUNPATH_SEARCH_PATHS = (
					"$(inherited)",
					"@executable_path/Frameworks",
				);
<<<<<<< HEAD
				MARKETING_VERSION = 8.7.23;
=======
				MARKETING_VERSION = 8.7.26;
>>>>>>> 2027ca40
				PRODUCT_BUNDLE_IDENTIFIER = com.ultralytics.iDetection;
				PRODUCT_NAME = "$(TARGET_NAME)";
				SUPPORTED_PLATFORMS = "iphoneos iphonesimulator";
				SUPPORTS_MACCATALYST = NO;
				SUPPORTS_MAC_DESIGNED_FOR_IPHONE_IPAD = YES;
				SUPPORTS_XR_DESIGNED_FOR_IPHONE_IPAD = YES;
				SWIFT_VERSION = 5.0;
				TARGETED_DEVICE_FAMILY = "1,2";
			};
			name = Debug;
		};
		7BCB412B21C3096200BFC4D0 /* Release */ = {
			isa = XCBuildConfiguration;
			buildSettings = {
				ASSETCATALOG_COMPILER_APPICON_NAME = AppIcon;
				ASSETCATALOG_COMPILER_INCLUDE_ALL_APPICON_ASSETS = NO;
				CODE_SIGN_STYLE = Automatic;
				CURRENT_PROJECT_VERSION = 0;
				DEVELOPMENT_TEAM = 3MR4P6CL3X;
				INFOPLIST_FILE = YOLOiOSApp/Info.plist;
				INFOPLIST_KEY_CFBundleDisplayName = "Ultralytics YOLO";
				INFOPLIST_KEY_LSApplicationCategoryType = "public.app-category.developer-tools";
				IPHONEOS_DEPLOYMENT_TARGET = 16.0;
				LD_RUNPATH_SEARCH_PATHS = (
					"$(inherited)",
					"@executable_path/Frameworks",
				);
<<<<<<< HEAD
				MARKETING_VERSION = 8.7.23;
=======
				MARKETING_VERSION = 8.7.26;
>>>>>>> 2027ca40
				PRODUCT_BUNDLE_IDENTIFIER = com.ultralytics.iDetection;
				PRODUCT_NAME = "$(TARGET_NAME)";
				SUPPORTED_PLATFORMS = "iphoneos iphonesimulator";
				SUPPORTS_MACCATALYST = NO;
				SUPPORTS_MAC_DESIGNED_FOR_IPHONE_IPAD = YES;
				SUPPORTS_XR_DESIGNED_FOR_IPHONE_IPAD = YES;
				SWIFT_VERSION = 5.0;
				TARGETED_DEVICE_FAMILY = "1,2";
			};
			name = Release;
		};
/* End XCBuildConfiguration section */

/* Begin XCConfigurationList section */
		7BCB411221C3096100BFC4D0 /* Build configuration list for PBXProject "YOLOiOSApp" */ = {
			isa = XCConfigurationList;
			buildConfigurations = (
				7BCB412721C3096200BFC4D0 /* Debug */,
				7BCB412821C3096200BFC4D0 /* Release */,
			);
			defaultConfigurationIsVisible = 0;
			defaultConfigurationName = Release;
		};
		7BCB412921C3096200BFC4D0 /* Build configuration list for PBXNativeTarget "YOLOiOSApp" */ = {
			isa = XCConfigurationList;
			buildConfigurations = (
				7BCB412A21C3096200BFC4D0 /* Debug */,
				7BCB412B21C3096200BFC4D0 /* Release */,
			);
			defaultConfigurationIsVisible = 0;
			defaultConfigurationName = Release;
		};
/* End XCConfigurationList section */

/* Begin XCLocalSwiftPackageReference section */
		73220ED12D373C2E00A94B92 /* XCLocalSwiftPackageReference "../" */ = {
			isa = XCLocalSwiftPackageReference;
			relativePath = ../;
		};
/* End XCLocalSwiftPackageReference section */

/* Begin XCRemoteSwiftPackageReference section */
		73D95D172D45DAA50050E640 /* XCRemoteSwiftPackageReference "ZIPFoundation" */ = {
			isa = XCRemoteSwiftPackageReference;
			repositoryURL = "https://github.com/weichsel/ZIPFoundation.git";
			requirement = {
				kind = upToNextMajorVersion;
				minimumVersion = 0.9.19;
			};
		};
/* End XCRemoteSwiftPackageReference section */

/* Begin XCSwiftPackageProductDependency section */
		73220ED22D373C2E00A94B92 /* YOLO */ = {
			isa = XCSwiftPackageProductDependency;
			productName = YOLO;
		};
		73D95D182D45DAA50050E640 /* ZIPFoundation */ = {
			isa = XCSwiftPackageProductDependency;
			package = 73D95D172D45DAA50050E640 /* XCRemoteSwiftPackageReference "ZIPFoundation" */;
			productName = ZIPFoundation;
		};
/* End XCSwiftPackageProductDependency section */
	};
	rootObject = 7BCB410F21C3096100BFC4D0 /* Project object */;
}<|MERGE_RESOLUTION|>--- conflicted
+++ resolved
@@ -383,11 +383,7 @@
 					"$(inherited)",
 					"@executable_path/Frameworks",
 				);
-<<<<<<< HEAD
-				MARKETING_VERSION = 8.7.23;
-=======
 				MARKETING_VERSION = 8.7.26;
->>>>>>> 2027ca40
 				PRODUCT_BUNDLE_IDENTIFIER = com.ultralytics.iDetection;
 				PRODUCT_NAME = "$(TARGET_NAME)";
 				SUPPORTED_PLATFORMS = "iphoneos iphonesimulator";
@@ -415,11 +411,7 @@
 					"$(inherited)",
 					"@executable_path/Frameworks",
 				);
-<<<<<<< HEAD
-				MARKETING_VERSION = 8.7.23;
-=======
 				MARKETING_VERSION = 8.7.26;
->>>>>>> 2027ca40
 				PRODUCT_BUNDLE_IDENTIFIER = com.ultralytics.iDetection;
 				PRODUCT_NAME = "$(TARGET_NAME)";
 				SUPPORTED_PLATFORMS = "iphoneos iphonesimulator";
