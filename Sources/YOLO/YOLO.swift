// Ultralytics 🚀 AGPL-3.0 License - https://ultralytics.com/license

//  This file is part of the Ultralytics YOLO Package, providing the main entry point for using YOLO models.
//  Licensed under AGPL-3.0. For commercial use, refer to Ultralytics licensing: https://ultralytics.com/license
//  Access the source code: https://github.com/ultralytics/yolo-ios-app
//
//  The YOLO class serves as the primary interface for loading and using YOLO machine learning models.
//  It supports a variety of input formats including UIImage, CIImage, CGImage, and resource files.
//  The class handles model loading, format conversion, and inference execution, offering a simple yet
//  powerful API through Swift's callable object pattern. Users can load models from local bundles or
//  file paths and perform inference with a single function call syntax, making integration into iOS
//  applications straightforward.

import Foundation
import SwiftUI
import UIKit

/// The primary interface for working with YOLO models, supporting multiple input types and inference methods.
public class YOLO: @unchecked Sendable {
  var predictor: Predictor!

  /// Initialize YOLO with remote URL for automatic download and caching
  public init(url: URL, task: YOLOTask, completion: @escaping (Result<YOLO, Error>) -> Void) {
    let downloader = YOLOModelDownloader()

    downloader.download(from: url, task: task) { result in
      switch result {
      case .success(let modelPath):
        self.loadModel(from: modelPath, task: task, completion: completion)
      case .failure(let error):
        completion(.failure(error))
      }
    }
  }

  public init(
    _ modelPathOrName: String, task: YOLOTask, completion: (@Sendable (Result<YOLO, Error>) -> Void)? = nil
  ) {
    var modelURL: URL?

    let lowercasedPath = modelPathOrName.lowercased()
    let fileManager = FileManager.default

    if lowercasedPath.hasSuffix(".mlmodel") || lowercasedPath.hasSuffix(".mlpackage") {
      let possibleURL = URL(fileURLWithPath: modelPathOrName)
      if fileManager.fileExists(atPath: possibleURL.path) {
        modelURL = possibleURL
      }
    } else {
      if let compiledURL = Bundle.main.url(forResource: modelPathOrName, withExtension: "mlmodelc")
      {
        modelURL = compiledURL
      } else if let packageURL = Bundle.main.url(
        forResource: modelPathOrName, withExtension: "mlpackage")
      {
        modelURL = packageURL
      }
    }

    guard let unwrappedModelURL = modelURL else {
      completion?(.failure(PredictorError.modelFileNotFound))
      return
    }

<<<<<<< HEAD
    let handleSuccess: @Sendable (Predictor) -> Void = { [weak self] predictor in
      guard let self = self else { return }
=======
    loadModel(from: unwrappedModelURL, task: task, completion: completion)
  }

  /// Load model from URL with task-specific predictor creation
  private func loadModel(
    from modelURL: URL, task: YOLOTask, completion: ((Result<YOLO, Error>) -> Void)?
  ) {
    func handleSuccess(predictor: Predictor) {
>>>>>>> 131252d7
      self.predictor = predictor
      completion?(.success(self))
    }

<<<<<<< HEAD
    // Common failure handling for all tasks
    let handleFailure: @Sendable (Error) -> Void = { error in
=======
    func handleFailure(_ error: Error) {
>>>>>>> 131252d7
      print("Failed to load model with error: \(error)")
      completion?(.failure(error))
    }

    switch task {
    case .classify:
<<<<<<< HEAD
      Classifier.create(unwrappedModelURL: unwrappedModelURL) { @Sendable result in
        switch result {
        case .success(let predictor):
          handleSuccess(predictor)
        case .failure(let error):
          handleFailure(error)
        }
      }

    case .segment:
      Segmenter.create(unwrappedModelURL: unwrappedModelURL) { @Sendable result in
        switch result {
        case .success(let predictor):
          handleSuccess(predictor)
        case .failure(let error):
          handleFailure(error)
        }
      }

    case .pose:
      PoseEstimator.create(unwrappedModelURL: unwrappedModelURL) { @Sendable result in
        switch result {
        case .success(let predictor):
          handleSuccess(predictor)
        case .failure(let error):
          handleFailure(error)
        }
      }

    case .obb:
      ObbDetector.create(unwrappedModelURL: unwrappedModelURL) { @Sendable result in
        switch result {
        case .success(let predictor):
          handleSuccess(predictor)
        case .failure(let error):
          handleFailure(error)
        }
      }

    default:
      ObjectDetector.create(unwrappedModelURL: unwrappedModelURL) { @Sendable result in
        switch result {
        case .success(let predictor):
          handleSuccess(predictor)
        case .failure(let error):
          handleFailure(error)
        }
      }
=======
      Classifier.create(
        unwrappedModelURL: modelURL,
        completion: { result in
          switch result {
          case .success(let predictor): handleSuccess(predictor: predictor)
          case .failure(let error): handleFailure(error)
          }
        })

    case .segment:
      Segmenter.create(
        unwrappedModelURL: modelURL,
        completion: { result in
          switch result {
          case .success(let predictor): handleSuccess(predictor: predictor)
          case .failure(let error): handleFailure(error)
          }
        })

    case .pose:
      PoseEstimator.create(
        unwrappedModelURL: modelURL,
        completion: { result in
          switch result {
          case .success(let predictor): handleSuccess(predictor: predictor)
          case .failure(let error): handleFailure(error)
          }
        })

    case .obb:
      ObbDetector.create(
        unwrappedModelURL: modelURL,
        completion: { result in
          switch result {
          case .success(let predictor): handleSuccess(predictor: predictor)
          case .failure(let error): handleFailure(error)
          }
        })

    default:
      ObjectDetector.create(
        unwrappedModelURL: modelURL,
        completion: { result in
          switch result {
          case .success(let predictor): handleSuccess(predictor: predictor)
          case .failure(let error): handleFailure(error)
          }
        })
>>>>>>> 131252d7
    }
  }

  public func callAsFunction(_ uiImage: UIImage, returnAnnotatedImage: Bool = true) -> YOLOResult {
    let ciImage = CIImage(image: uiImage)!
    let result = predictor.predictOnImage(image: ciImage)
    //        if returnAnnotatedImage {
    //            let annotatedImage = drawYOLODetections(on: ciImage, result: result)
    //            result.annotatedImage = annotatedImage
    //        }
    return result
  }

  public func callAsFunction(_ ciImage: CIImage, returnAnnotatedImage: Bool = true) -> YOLOResult {
    let result = predictor.predictOnImage(image: ciImage)
    //    if returnAnnotatedImage {
    //      let annotatedImage = drawYOLODetections(on: ciImage, result: result)
    //      result.annotatedImage = annotatedImage
    //    }
    return result
  }

  public func callAsFunction(_ cgImage: CGImage, returnAnnotatedImage: Bool = true) -> YOLOResult {
    let ciImage = CIImage(cgImage: cgImage)
    let result = predictor.predictOnImage(image: ciImage)
    //    if returnAnnotatedImage {
    //      let annotatedImage = drawYOLODetections(on: ciImage, result: result)
    //      result.annotatedImage = annotatedImage
    //    }
    return result
  }

  public func callAsFunction(
    _ resourceName: String,
    withExtension ext: String? = nil,
    returnAnnotatedImage: Bool = true
  ) -> YOLOResult {
    guard let url = Bundle.main.url(forResource: resourceName, withExtension: ext),
      let data = try? Data(contentsOf: url),
      let uiImage = UIImage(data: data)
    else {
      return YOLOResult(orig_shape: .zero, boxes: [], speed: 0, names: [])
    }
    return self(uiImage, returnAnnotatedImage: returnAnnotatedImage)
  }

  public func callAsFunction(
    _ remoteURL: URL?,
    returnAnnotatedImage: Bool = true
  ) -> YOLOResult {
    guard let remoteURL = remoteURL,
      let data = try? Data(contentsOf: remoteURL),
      let uiImage = UIImage(data: data)
    else {
      return YOLOResult(orig_shape: .zero, boxes: [], speed: 0, names: [])
    }
    return self(uiImage, returnAnnotatedImage: returnAnnotatedImage)
  }

  public func callAsFunction(
    _ localPath: String,
    returnAnnotatedImage: Bool = true
  ) -> YOLOResult {
    let fileURL = URL(fileURLWithPath: localPath)
    guard let data = try? Data(contentsOf: fileURL),
      let uiImage = UIImage(data: data)
    else {
      return YOLOResult(orig_shape: .zero, boxes: [], speed: 0, names: [])
    }
    return self(uiImage, returnAnnotatedImage: returnAnnotatedImage)
  }

  @MainActor @available(iOS 16.0, *)
  public func callAsFunction(
    _ swiftUIImage: SwiftUI.Image,
    returnAnnotatedImage: Bool = true
  ) -> YOLOResult {
    let renderer = ImageRenderer(content: swiftUIImage)
    guard let uiImage = renderer.uiImage else {
      return YOLOResult(orig_shape: .zero, boxes: [], speed: 0, names: [])
    }
    return self(uiImage, returnAnnotatedImage: returnAnnotatedImage)
  }
}<|MERGE_RESOLUTION|>--- conflicted
+++ resolved
@@ -62,36 +62,22 @@
       return
     }
 
-<<<<<<< HEAD
     let handleSuccess: @Sendable (Predictor) -> Void = { [weak self] predictor in
       guard let self = self else { return }
-=======
-    loadModel(from: unwrappedModelURL, task: task, completion: completion)
-  }
-
-  /// Load model from URL with task-specific predictor creation
-  private func loadModel(
-    from modelURL: URL, task: YOLOTask, completion: ((Result<YOLO, Error>) -> Void)?
-  ) {
-    func handleSuccess(predictor: Predictor) {
->>>>>>> 131252d7
+
       self.predictor = predictor
       completion?(.success(self))
     }
 
-<<<<<<< HEAD
     // Common failure handling for all tasks
     let handleFailure: @Sendable (Error) -> Void = { error in
-=======
-    func handleFailure(_ error: Error) {
->>>>>>> 131252d7
+
       print("Failed to load model with error: \(error)")
       completion?(.failure(error))
     }
 
     switch task {
     case .classify:
-<<<<<<< HEAD
       Classifier.create(unwrappedModelURL: unwrappedModelURL) { @Sendable result in
         switch result {
         case .success(let predictor):
@@ -140,56 +126,7 @@
           handleFailure(error)
         }
       }
-=======
-      Classifier.create(
-        unwrappedModelURL: modelURL,
-        completion: { result in
-          switch result {
-          case .success(let predictor): handleSuccess(predictor: predictor)
-          case .failure(let error): handleFailure(error)
-          }
-        })
-
-    case .segment:
-      Segmenter.create(
-        unwrappedModelURL: modelURL,
-        completion: { result in
-          switch result {
-          case .success(let predictor): handleSuccess(predictor: predictor)
-          case .failure(let error): handleFailure(error)
-          }
-        })
-
-    case .pose:
-      PoseEstimator.create(
-        unwrappedModelURL: modelURL,
-        completion: { result in
-          switch result {
-          case .success(let predictor): handleSuccess(predictor: predictor)
-          case .failure(let error): handleFailure(error)
-          }
-        })
-
-    case .obb:
-      ObbDetector.create(
-        unwrappedModelURL: modelURL,
-        completion: { result in
-          switch result {
-          case .success(let predictor): handleSuccess(predictor: predictor)
-          case .failure(let error): handleFailure(error)
-          }
-        })
-
-    default:
-      ObjectDetector.create(
-        unwrappedModelURL: modelURL,
-        completion: { result in
-          switch result {
-          case .success(let predictor): handleSuccess(predictor: predictor)
-          case .failure(let error): handleFailure(error)
-          }
-        })
->>>>>>> 131252d7
+
     }
   }
 
